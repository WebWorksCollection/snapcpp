--- conflicted
+++ resolved
@@ -1,8 +1,4 @@
-<<<<<<< HEAD
-snapcmakemodules (1.0.27.3~xenial) xenial; urgency=high
-=======
 snapcmakemodules (1.0.27.5~xenial) xenial; urgency=high
->>>>>>> 5eb15081
 
   * Nightly build.
 
