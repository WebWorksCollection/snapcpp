--- conflicted
+++ resolved
@@ -1,8 +1,4 @@
-<<<<<<< HEAD
-snapinit (1.0.3.109~xenial) xenial; urgency=high
-=======
 snapinit (1.0.3.110~xenial) xenial; urgency=high
->>>>>>> b419296f
 
   * Nightly build.
 
