--- conflicted
+++ resolved
@@ -1,21 +1,14 @@
-<<<<<<< HEAD
 cassview (0.1.0.297~trusty) trusty; urgency=high
 
   * Nightly build.
 
- -- Doug Barbieri <doug@dooglio.net>  Tue, 26 Jan 2016 10:36:00 -0800
-
-=======
->>>>>>> b4c69623
+ -- Build Server <build@m2osw.com>  Tue, 26 Jan 2016 10:33:04 -0800
+
 cassview (0.1.0.296~trusty) trusty; urgency=high
 
   * Nightly build.
 
-<<<<<<< HEAD
- -- Build Server <build@m2osw.com>  Tue, 26 Jan 2016 10:33:04 -0800
-=======
  -- Build Server <build@m2osw.com>  Tue, 26 Jan 2016 03:01:15 -0800
->>>>>>> b4c69623
 
 cassview (0.1.0.295~trusty) trusty; urgency=high
 
