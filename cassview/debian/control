--- conflicted
+++ resolved
@@ -5,11 +5,7 @@
     libqt4-dev (>= 4.8.3), libqtwebkit-dev, doxygen, graphviz, zip,
     libxml2-utils, snapcmakemodules (>= 1.0.23.230~trusty),
     libqtcassandra-dev (>= 0.5.7), libcontrolledvars-dev (>= 1.4.15.230~trusty),
-<<<<<<< HEAD
-    libsnapwebsites-dev (>= 0.1.72.84~trusty), liblog4cplus-dev (>= 1.2.0),
-=======
     libsnapwebsites-dev (>= 0.1.72.85~trusty), liblog4cplus-dev (>= 1.2.0),
->>>>>>> 020d03b0
     libtld-dev (>= 1.4.21.92~trusty), libqtserialization-dev (>= 0.1.16.231~trusty)
 Standards-Version: 3.9.4
 Section: admin
