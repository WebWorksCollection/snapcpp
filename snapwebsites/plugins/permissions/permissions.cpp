// Snap Websites Server -- manage permissions for users, forms, etc.
// Copyright (C) 2013-2014  Made to Order Software Corp.
//
// This program is free software; you can redistribute it and/or modify
// it under the terms of the GNU General Public License as published by
// the Free Software Foundation; either version 2 of the License, or
// (at your option) any later version.
//
// This program is distributed in the hope that it will be useful,
// but WITHOUT ANY WARRANTY; without even the implied warranty of
// MERCHANTABILITY or FITNESS FOR A PARTICULAR PURPOSE.  See the
// GNU General Public License for more details.
//
// You should have received a copy of the GNU General Public License
// along with this program; if not, write to the Free Software
// Foundation, Inc., 51 Franklin St, Fifth Floor, Boston, MA  02110-1301  USA

#include "permissions.h"

#include "../output/output.h"
#include "../users/users.h"
#include "../messages/messages.h"

#include "plugins.h"
#include "not_reached.h"
#include "qstring_stream.h"

#include <QtCassandra/QCassandraValue.h>

#include <openssl/rand.h>

#include "poison.h"


SNAP_PLUGIN_START(permissions, 1, 0)


/** \enum name_t
 * \brief Names used by the permissions plugin.
 *
 * This enumeration is used to avoid entering the same names over and
 * over and the likelihood of misspelling that name once in a while.
 */


/** \brief Get a fixed permissions plugin name.
 *
 * The permissions plugin makes use of different names in the database. This
 * function ensures that you get the right spelling for a given name.
 *
 * \param[in] name  The name to retrieve.
 *
 * \return A pointer to the name.
 */
char const *get_name(name_t name)
{
    switch(name)
    {
    case SNAP_NAME_PERMISSIONS_ACTION_PATH:
        return "types/permissions/actions";

    case SNAP_NAME_PERMISSIONS_ADMINISTER:
        return "permissions::administer";

    case SNAP_NAME_PERMISSIONS_DYNAMIC:
        return "permissions::dynamic";

    case SNAP_NAME_PERMISSIONS_GROUP:
        return "permissions::group";

    case SNAP_NAME_PERMISSIONS_GROUP_RETURNING_REGISTERED_USER:
        return "permissions::group::returning_registered_user";

    case SNAP_NAME_PERMISSIONS_GROUPS_PATH:
        return "types/permissions/groups";

    case SNAP_NAME_PERMISSIONS_LOGIN_STATUS_SPAMMER:
        return "permissions::login_status::spammer";

    case SNAP_NAME_PERMISSIONS_LOGIN_STATUS_VISITOR:
        return "permissions::login_status::visitor";

    case SNAP_NAME_PERMISSIONS_LOGIN_STATUS_RETURNING_VISITOR:
        return "permissions::login_status::returning_visitor";

    case SNAP_NAME_PERMISSIONS_LOGIN_STATUS_RETURNING_REGISTERED:
        return "permissions::login_status::returning_registered";

    case SNAP_NAME_PERMISSIONS_LOGIN_STATUS_REGISTERED:
        return "permissions::login_status::registered";

    case SNAP_NAME_PERMISSIONS_MAKE_ROOT:
        return "makeroot";

    case SNAP_NAME_PERMISSIONS_NAMESPACE:
        return "permissions";

    case SNAP_NAME_PERMISSIONS_PATH:
        return "types/permissions";

    case SNAP_NAME_PERMISSIONS_RIGHTS_PATH:
        return "types/permissions/rights";

    case SNAP_NAME_PERMISSIONS_VIEW:
        return "permissions::view";

    default:
        // invalid index
        throw snap_logic_exception("invalid SNAP_NAME_PERMISSIONS_...");

    }
    NOTREACHED();
}


/** \class permissions::sets_t
 * \brief Handle sets of permissions.
 *
 * The permissions are represented by sets. A permission set includes rights,
 * which are paths to different permission types. Each plugin can offer its
 * own specific rights or make use of rights offered by other plugins.
 *
 * The user is given rights depending on his status on the website. A simple
 * visitor will only get a very few rights. A full administrator will have
 * many rights.
 *
 * Rights are represented by paths to types. For example, you could be given
 * the right to tweak basic information on your website with this type:
 *
 * \code
 * /types/permissions/rights/administer/website/info
 * \endcode
 *
 * The interesting aspect of having a path is that by itself it already
 * represents a set. So the filter module offers a filter right as follow:
 *
 * \code
 * /types/permissions/rights/administer/website/filter
 * \endcode
 *
 * A user who has the .../website/info right does not have the
 * .../website/fitler right. However, a user who has the .../website
 * right is allowed to access both: .../website/info and .../website/filter.
 * This is because the parent of a right gives the user all the rights
 * below that parent.
 *
 * In the following, the user has access:
 *
 * \code
 * [User]
 * /type/permissions/rights/administer/website
 *
 * [Plugins]
 * /type/permissions/rights/administer/website/info
 * /type/permissions/rights/administer/website/filter
 * \endcode
 *
 * However, that works the other way around in the permissions set. This
 * means the parent is required by the user if the parent is required
 * by the plugin.
 *
 * In the following, the user does not have access:
 *
 * \code
 * [User]
 * /type/permissions/rights/administer/website/info
 * /type/permissions/rights/administer/website/filter
 *
 * [Plugins]
 * /type/permissions/rights/administer/website
 * \endcode
 *
 * A top administrator has the full administer right:
 *
 * \code
 * /type/permissions/rights/administer
 * \endcode
 *
 * Because of those special features, we do not use the QSet class
 * because QSet doesn't know anything about paths, parent/children, etc.
 * Thus we use maps and vectors and compute the intersections ourselves.
 * Actually, we very much avoid inserting duplicates within one set.
 * For example, if a user has the following three rights:
 *
 * \code
 * /type/permissions/rights/administer/website/info
 * /type/permissions/rights/administer/website/filter
 * /type/permissions/rights/administer/website
 * \endcode
 *
 * Only the last one is required in the user's set since it covers the
 * other two in the event the plugin require them too.
 */


/** \brief Initialize a permission sets_t object.
 *
 * A sets_t object includes all the sets linked to path and action.
 * The constructor saves the path and action in the object. These two
 * parameters are read-only parameters.
 *
 * \param[in] user_path  The path to the user.
 * \param[in,out] path  The path being queried.
 * \param[in] action  The action being used in this query.
 * \param[in] login_status  The state of the log in of this user.
 */
permissions::sets_t::sets_t(const QString& user_path, content::path_info_t& ipath, const QString& action, const QString& login_status)
    : f_user_path(user_path)
    , f_ipath(ipath)
    , f_action(action)
    , f_login_status(login_status)
    //, f_user_rights() -- auto-init
    //, f_plugin_permissions() -- auto-init
{
}


/** \brief Set the log in status of the user.
 *
 * This function is used to define the status login of the user. This
 * is used by the get_user_rights() signal to know which set of rights
 * should be added for the user.
 *
 * So defining the user is not enough, you also need to define his
 * currently considered status. You could check whether a user can
 * access a page as a visitor, as a returning registered user, or
 * as a logged in user.
 *
 * \li SETS_LOGIN_STATUS_SPAMMER -- the user is considered a spammer
 * \li SETS_LOGIN_STATUS_VISITOR -- the user is anonymous
 * \li SETS_LOGIN_STATUS_RETURNING_VISITOR -- the user is anonymous, but
 *                                            is a returning visitor
 * \li SETS_LOGIN_STATUS_RETURNING_REGISTERED -- user logged in more than
 *                                               3h ago (time can be changed)
 * \li SETS_LOGIN_STATUS_REGISTERED -- the user logged in recently
 *
 * \note
 * You are not supposed to modify the status while generating user or
 * plugin rights. However, a plugin testing permissions for a user
 * may want to test with multiple login status.
 *
 * \param[in] login_status  The log in status to consider while adding user rights.
 */
void permissions::sets_t::set_login_status(QString const& login_status)
{
    f_login_status = login_status;
}


/** \brief Retrieve the log in status of the user.
 *
 * By default the login status of the user is set to "visitor". Other
 * statuses can be used to check whether a user has rights if logged in
 * or as a spammer, etc.
 *
 * This function is used by the get_user_rights() signal to know which
 * set of rights to add to the user.
 *
 * \return The login status of the user being checked.
 */
QString const& permissions::sets_t::get_login_status() const
{
    return f_login_status;
}


/** \brief The user being checked.
 *
 * By default the permissions are checked for the current user. As you can
 * see in the on_validate_action() signal handler, the user parameter is
 * set to the currently logged in user.
 *
 * This function is used by the users plugin to assign the correct rights
 * to this sets_t object.
 *
 * \return The user concerned by this right validation.
 *
 * \sa add_user_right()
 */
const QString& permissions::sets_t::get_user_path() const
{
    return f_user_path;
}


/** \brief The path this permissions are checked against.
 *
 * The user rights are being checked against this path. This path represents
 * the page being viewed and any plugin that "recognizes" that path shall
 * define rights as offered by that plugin.
 *
 * \return The path being checked against user's rights.
 */
content::path_info_t& permissions::sets_t::get_ipath() const
{
    return f_ipath;
}


/** \brief Get the sets action.
 *
 * Whenever add rights to the sets, we pre-intersect those with the action.
 * This is a powerful optimization since that way we avoid adding or testing
 * many things which would be totally useless (i.e. imagine adding 100 rights
 * when that action only offers 3 rights!)
 *
 * \return The action of these sets.
 */
const QString& permissions::sets_t::get_action() const
{
    return f_action;
}


/** \brief Rights the user has are added with this function.
 *
 * This function is to be used to add rights that the user has. A
 * right is a link path (i.e. /types/permissions/rights/\<name>).
 *
 * If the same right is added more than once, then only one instance is
 * kept. Actually, if a better right is added, the old not as good right
 * gets removed.
 *
 * \code
 * # When adding this right:
 * /type/permissions/rights/administer/website
 *
 * # and that right was in the set, then only the new right is kept
 * /type/permissions/rights/administer/website/info
 * \endcode
 *
 * Actually it is possible that adding one new right removes many existing
 * rights because it is a much higher level right:
 *
 * \code
 * # When adding this right:
 * /type/permissions/rights/administer/website
 *
 * # then all those rights get removed:
 * /type/permissions/rights/administer/website/layout
 * /type/permissions/rights/administer/website/info
 * /type/permissions/rights/administer/website/feed
 * ...
 * \endcode
 *
 * \param[in] right  The right being added.
 */
void permissions::sets_t::add_user_right(QString right)
{
    // so the startsWith() works as is:
    if(right.right(1) != "/")
    {
        right = right + "/";
    }
    int const len(right.length());
    int max(f_user_rights.size());
    for(int i(0); i < max; ++i)
    {
        int const l(f_user_rights[i].length());
        if(len > l)
        {
            if(right.startsWith(f_user_rights[i]))
            {
                // we're done, that right is already here
#ifdef DEBUG
                std::cout << "  USER RIGHT -> [" << right << "] (ignore, better already there)" << std::endl;
#endif
                return;
            }
        }
        else if(l > len)
        {
            if(f_user_rights[i].startsWith(right))
            {
                // this new right is smaller, keep that smaller one instead
                f_user_rights[i] = right;
                ++i;
                while(i < max)
                {
                    if(f_user_rights[i].startsWith(right))
                    {
                        f_user_rights.remove(i);
                        --max; // here max decreases!
                    }
                    else
                    {
                        ++i; // in this case i increases
                    }
                }
#ifdef DEBUG
                std::cout << "  USER RIGHT -> [" << right << "] (shrunk)" << std::endl;
#endif
                return;
            }
        }
        else /*if(l == len)*/
        {
            if(f_user_rights[i] == right)
            {
                // that's exactly the same, no need to have it twice
#ifdef DEBUG
                std::cout << "  USER RIGHT -> [" << right << "] (already present)" << std::endl;
#endif
                return;
            }
        }
    }

    // this one was not there yet, just append
    f_user_rights.push_back(right);
#ifdef DEBUG
    std::cout << "  USER RIGHT -> [" << right << "] (add)" << std::endl;
#endif
}


/** \brief Return the number of user rights.
 *
 * This function returns the number of rights the user has. Note that
 * user rights are added only if those rights match the specified
 * action. So for example we do not add "view" rights for a user if
 * the action is "delete". This means the number of a user rights
 * represents the intersection between all the user rights and the
 * action specified in this sets_t object. If empty, then the user
 * does not even have that very permission at all.
 *
 * \return The number of rights the user has for this action.
 */
int permissions::sets_t::get_user_rights_count() const
{
    return f_user_rights.size();
}


/** \brief Add a permission from the specified plugin.
 *
 * This function adds a right for the specified plugin. In most cases this
 * works on a per plugin basis. So a plugin adds its own rights only.
 * However, some plugins can add rights for other plugins (right
 * complements or right sharing.)
 *
 * The plugin name is used to create a separate set of rights, one per
 * plugin. The user must have enough rights for each separate group of
 * plugin to be allowed the action sought.
 *
 * \note
 * This function optimizes the set by removing more constraning rights.
 * This means when adding a permissions such as .../administer/website/info
 * and the set already has a permission .../administer/website then that
 * permission gets replaced with the new one because the user may have
 * right .../administer/website and match both those rights anyway.
 *
 * \code
 * # In plugin permissions, the following
 * /type/permissions/rights/administer/website/info
 * /type/permissions/rights/administer/website
 *
 * # Is equivalent to the following:
 * /type/permissions/rights/administer/website/info
 * \endcode
 *
 * \note
 * Similarly, we do not add a plugin permission if an easier to get right
 * is already present in the set of that plugin.
 *
 * \param[in] plugin  The plugin adding this permission.
 * \param[in] right  The right the plugin offers.
 */
void permissions::sets_t::add_plugin_permission(const QString& plugin, QString right)
{
    // so the startsWith() works as is:
    if(right.right(1) != "/")
    {
        right = right + "/";
    }

    if(!f_plugin_permissions.contains(plugin))
    {
#ifdef DEBUG
        std::cout << "  PLUGIN [" << plugin << "] PERMISSION -> [" << right << "] (add, new plugin)" << std::endl;
#endif
        f_plugin_permissions[plugin].push_back(right);
        return;
    }

    set_t& set(f_plugin_permissions[plugin]);
    int const len(right.length());
    int const max(set.size());
    int i(0);
    while(i < max)
    {
        int const l(set[i].length());
        if(len > l)
        {
            if(right.startsWith(set[i]))
            {
                // the new right is generally considered easier to get
#ifdef DEBUG
                std::cout << "  PLUGIN [" << plugin << "] PERMISSION -> [" << set[i] << "] (REMOVING)" << std::endl;
#endif
                set.remove(i);
                continue;
            }
        }
        else if(l > len)
        {
            if(set[i].startsWith(right))
            {
                // this new right is harder to get, ignore it
#ifdef DEBUG
                std::cout << "  PLUGIN [" << plugin << "] PERMISSION -> [" << right << "] (skipped)" << std::endl;
#endif
                return;
            }
        }
        else /*if(l == len)*/
        {
            if(set[i] == right)
            {
                // that's exactly the same, no need to have it twice
#ifdef DEBUG
                std::cout << "  PLUGIN [" << right << "] PERMISSION -> [" << right << "] (already present)" << std::endl;
#endif
                return;
            }
        }
        ++i;
    }

    // this one was not there yet, just append
    set.push_back(right);
#ifdef DEBUG
    std::cout << "  PLUGIN [" << plugin << "] PERMISSION -> [" << right << "] (add right)" << std::endl;
#endif
}


/** \brief Check whether the user has root permissions.
 *
 * This function quickly searches for the one permission that marks a
 * user as the root user. This is done by testing whether the user has
 * the main rights permission (types/permissions/rights).
 *
 * This function is called before checking all the rights on a page
 * because whatever those rights, if the user has root permissions,
 * then he will have the right. Period.
 *
 * This being said, the data that's locked is still checked and the
 * access on those is still prevented if a system lock exists.
 *
 * \return true if the user is a root user.
 */
bool permissions::sets_t::is_root() const
{
    // the top rights type represents the full root user (i.e. all rights)
    return f_user_rights.contains(get_name(SNAP_NAME_PERMISSIONS_RIGHTS_PATH));
}


/** \brief Check whether the user is allowed to perform the action.
 *
 * This function executes the intersection between the user rights
 * and the different plugin rights found while running the
 * get_plugin_permissions() signal. If the intersection of the user
 * rights with any one list is the empty set, then the function returns
 * false. Otherwise it returns true.
 *
 * \return true if the user is allowed to perform this action.
 */
bool permissions::sets_t::allowed() const
{
    if(f_user_rights.isEmpty()
    || f_plugin_permissions.isEmpty())
    {
#ifdef DEBUG
        std::cout << "f_user_rights.size()=" << f_user_rights.size() << ", f_plugin_permissions.size() = " << f_plugin_permissions.size() << std::endl;
        std::cout << "sets are not allowed!" << std::endl;
#endif
        // if the plugins added nothing, there are no rights to compare
        // or worst, the user have no rights at all (Should not happen,
        // although someone could add a plugin testing something such as
        // your IP address to strip you off all your rights unless you
        // have an IP address considered "valid")
        return false;
    }

#ifdef DEBUG
std::cout << "final USER RIGHTS:" << std::endl;
for(int i(0); i < f_user_rights.size(); ++i)
{
    std::cout << "  [" << f_user_rights[i] << "]" << std::endl;
}
std::cout << "final PLUGIN PERMISSIONS:" << std::endl;
for(req_sets_t::const_iterator pp(f_plugin_permissions.begin());
        pp != f_plugin_permissions.end();
        ++pp)
{
    std::cout << "  [" << pp.key() << "]:" << std::endl;
    for(int j(0); j < pp->size(); ++j)
    {
        std::cout << "    [" << (*pp)[j] << "]" << std::endl;
    }
}
#endif

    int const max(f_user_rights.size());
    for(req_sets_t::const_iterator pp(f_plugin_permissions.begin());
            pp != f_plugin_permissions.end();
            ++pp)
    {
        // enough rights with this one?
        set_t p(*pp);
        set_t::const_iterator i;
        for(i = p.begin(); i != p.end(); ++i)
        {
            // the list of plugin permissions is generally smaller so
            // we loop through that list although this contains can be
            // slow... we may want to change the set_t type to a QMap
            // which uses a faster binary search; although on very small
            // maps it may not be any faster
            for(int j(0); j < max; ++j)
            {
                const QString& plugin_permission ( *i               );
                const QString& user_right        ( f_user_rights[j] );
                if( plugin_permission.startsWith(user_right) )
                {
                    //break 2;
                    goto next_plugin;
                }
            }
        }
        // XXX add a log to determine the name of the plugin that
        //     failed the user?
#ifdef DEBUG
        std::cout << "  failed, no match for [" << pp.key() << "]" << std::endl;
#endif
        return false;
next_plugin:;
    }

#ifdef DEBUG
    std::cout << "  allowed!!!" << std::endl;
#endif
    return true;
}


/** \brief Initialize the permissions plugin.
 *
 * This function is used to initialize the permissions plugin object.
 */
permissions::permissions()
    //: f_snap(NULL) -- auto-init
{
}


/** \brief Clean up the permissions plugin.
 *
 * Ensure the permissions object is clean before it is gone.
 */
permissions::~permissions()
{
}


/** \brief Initialize the permissions.
 *
 * This function terminates the initialization of the permissions plugin
 * by registering for different events it supports.
 *
 * \param[in] snap  The child handling this request.
 */
void permissions::on_bootstrap(snap_child *snap)
{
    f_snap = snap;

    SNAP_LISTEN(permissions, "path", path::path, validate_action, _1, _2, _3);
    SNAP_LISTEN(permissions, "path", path::path, access_allowed, _1, _2, _3, _4, _5);
    SNAP_LISTEN(permissions, "server", server, register_backend_action, _1);
}


/** \brief Get a pointer to the permissions plugin.
 *
 * This function returns an instance pointer to the permissions plugin.
 *
 * Note that you cannot assume that the pointer will be valid until the
 * bootstrap event is called.
 *
 * \return A pointer to the permissions plugin.
 */
permissions *permissions::instance()
{
    return g_plugin_permissions_factory.instance();
}


/** \brief Return the description of this plugin.
 *
 * This function returns the English description of this plugin.
 * The system presents that description when the user is offered to
 * install or uninstall a plugin on his website. Translation may be
 * available in the database.
 *
 * \return The description in a QString.
 */
QString permissions::description() const
{
    return "The permissions plugin is one of the most important plugins of the"
          " Snap! system. It allows us to determine whether the current user"
          " has enough rights to act on a specific page.";
}


/** \brief Check whether updates are necessary.
 *
 * This function updates the database when a newer version is installed
 * and the corresponding updates where not run yet.
 *
 * This works for newly installed plugins and older plugins that were
 * updated.
 *
 * \param[in] last_updated  The UTC Unix date when this plugin was last updated (in micro seconds).
 *
 * \return The UTC Unix date of the last update of this plugin.
 */
int64_t permissions::do_update(int64_t last_updated)
{
    SNAP_PLUGIN_UPDATE_INIT();

    SNAP_PLUGIN_UPDATE(2013, 12, 25, 11, 19, 40, content_update);

    SNAP_PLUGIN_UPDATE_EXIT();
}


/** \brief Update the content with our references.
 *
 * Send our content to the database so the system can find us when a
 * user references our pages.
 *
 * \param[in] variables_timestamp  The timestamp for all the variables added to the database by this update (in micro-seconds).
 */
void permissions::content_update(int64_t variables_timestamp)
{
    (void) variables_timestamp;
    content::content::instance()->add_xml(get_plugin_name());
}


/** \brief Implementation of the get_user_rights signal.
 *
 * This function readies the user rights in the specified \p sets.
 *
 * The plugins that capture this function are expected to add user
 * rights to the sets (with the add_user_right() function.) No plugin
 * permissions should be modified at this point. The
 * get_plugin_permissions() is used to that effect.
 *
 * Note that only the rights that correspond to the specified action are
 * to be added here.
 *
 * \code
 *   QString const site_key(f_snap->get_site_key_with_slash());
 *   sets.add_user_right(site_key + "types/permissions/rights/edit/page");
 * \endcode
 *
 * \note
 * Although it is a permission thing, the user plugin makes most of the
 * work of determining the user rights (although the user plugin calls
 * functions of the permission plugin such as the add_user_rights()
 * function.) This is because the user plugin can include the permissions
 * plugin, but not the other way around.
 *
 * \todo
 * Fix the dependencies so one of permissions or user uses the other,
 * at this time they depend on each other!
 *
 * \param[in] perms  A pointer to the permissions plugin.
 * \param[in,out] sets  The sets_t object where rights get added.
 *
 * \return true if the signal has to be sent to other plugins.
 *
 * \sa add_user_rights()
 */
bool permissions::get_user_rights_impl(permissions *perms, sets_t& sets)
{
    (void)perms;

    QString const& login_status(sets.get_login_status());

    // if spammers are logged in they don't get access to anything anyway
    // (i.e. they are UNDER visitors!)
    QString const site_key(f_snap->get_site_key_with_slash());
    if(login_status == get_name(SNAP_NAME_PERMISSIONS_LOGIN_STATUS_SPAMMER))
    {
        perms->add_user_rights(site_key + "types/permissions/groups/root/administrator/editor/moderator/author/commenter/registered-user/returning-registered-user/returning-visitor/visitor/spammer", sets);
    }
    else
    {
        if(login_status == get_name(SNAP_NAME_PERMISSIONS_LOGIN_STATUS_RETURNING_VISITOR))
        {
            perms->add_user_rights(site_key + "types/permissions/groups/root/administrator/editor/moderator/author/commenter/registered-user/returning-registered-user/returning-visitor", sets);
        }
        else
        {
            // unfortunately, whatever the login status, if we were not given
            // a valid user path, we just cannot test anything else than
            // some kind of visitor
            QString user_key(sets.get_user_path());
//#ifdef DEBUG
//std::cout << "  +-> user key = [" << user_key << "]" << std::endl;
//#endif
            if(user_key.isEmpty()
            || login_status == get_name(SNAP_NAME_PERMISSIONS_LOGIN_STATUS_VISITOR))
            {
                // in this case the user is an anonymous user and thus we want to
                // add the anonymous user rights
                perms->add_user_rights(site_key + "types/permissions/groups/root/administrator/editor/moderator/author/commenter/registered-user/returning-registered-user/returning-visitor/visitor", sets);
            }
            else
            {
                content::path_info_t user_ipath;
                user_ipath.set_path(user_key);
                //user_key = f_snap->get_site_key_with_slash() + user_key;

                // add all the groups the user is a member of
<<<<<<< HEAD
                QSharedPointer<QtCassandra::QCassandraTable> content_table(content::content::instance()->get_content_table());
                if(!content_table->exists(user_ipath.get_key()))
=======
                QtCassandra::QCassandraTable::pointer_t content_table(content::content::instance()->get_content_table());
                if(!content_table->exists(user_key))
>>>>>>> 376acee0
                {
                    // that user is gone, this will generate a 500 by Apache
                    throw permissions_exception_invalid_path("could not access user \"" + user_ipath.get_key() + "\"");
                }

                //QtCassandra::QCassandraRow::pointer_t row(content_table->row(user_key));

                // should this one NOT be offered to returning users?
                sets.add_user_right(user_ipath.get_key());

                if(login_status == get_name(SNAP_NAME_PERMISSIONS_LOGIN_STATUS_REGISTERED))
                {
                    // users who are logged in always have registered-user rights
                    // if nothing else
                    perms->add_user_rights(site_key + "types/permissions/groups/root/administrator/editor/moderator/author/commenter/registered-user", sets);

                    // add assigned groups
                    {
                        QString const link_start_name(get_name(SNAP_NAME_PERMISSIONS_GROUP));
                        links::link_info info(link_start_name, false, user_ipath.get_key(), user_ipath.get_branch());
                        QSharedPointer<links::link_context> link_ctxt(links::links::instance()->new_link_context(info));
                        links::link_info right_info;
                        while(link_ctxt->next_link(right_info))
                        {
                            QString const right_key(right_info.key());
                            perms->add_user_rights(right_key, sets);
                        }
                    }

                    // we can also assign permissions directly to a user so get those too
                    {
                        QString const link_start_name(get_name(SNAP_NAME_PERMISSIONS_NAMESPACE) + ("::" + sets.get_action()));
                        links::link_info info(link_start_name, false, user_ipath.get_key(), user_ipath.get_branch());
                        QSharedPointer<links::link_context> link_ctxt(links::links::instance()->new_link_context(info));
                        links::link_info right_info;
                        while(link_ctxt->next_link(right_info))
                        {
                            QString const right_key(right_info.key());
                            perms->add_user_rights(right_key, sets);
                        }
                    }
                }
                else
                {
                    // this is a registered user who comes back and is semi-logged
                    // in so we do go give this user full rights to avoid potential
                    // problems; we have to look into a way to offer different
                    // group/rights for such a user...
                    perms->add_user_rights(site_key + "types/permissions/groups/root/administrator/editor/moderator/author/commenter/registered-user/returning-registered-user", sets);

                    // add assigned groups
                    // by groups limited to returning registered users, not the logged in registered user
                    {
                        QString const link_start_name(get_name(SNAP_NAME_PERMISSIONS_GROUP_RETURNING_REGISTERED_USER));
                        links::link_info info(link_start_name, false, user_ipath.get_key(), user_ipath.get_branch());
                        QSharedPointer<links::link_context> link_ctxt(links::links::instance()->new_link_context(info));
                        links::link_info right_info;
                        while(link_ctxt->next_link(right_info))
                        {
                            QString const right_key(right_info.key());
                            perms->add_user_rights(right_key, sets);
                        }
                    }
                }
            }
        }
    }
    return true;
}


/** \brief Implementation of the get_plugin_permissions signal.
 *
 * This function readies the plugin rights in the specified \p sets.
 *
 * The plugins that capture this function are expected to add plugin
 * permissions to the sets (with the add_plugin_permission() function.)
 * No user rights should be modified in this process. Those are taken
 * cared of by the get_user_rights().
 *
 * Note that for plugins we use the term permissions because the plugin
 * allows that capability, whereas a user has rights. However, in the end,
 * the two terms point to the exact same thing: a string to a right defined
 * in the /types/permissions/actions/\<name>.
 *
 * \code
 *   QString const site_key(f_snap->get_site_key_with_slash());
 *   sets.add_plugin_permission(get_plugin_name(), site_key + "types/permissions/rights/edit");
 * \endcode
 *
 * Note that using the get_plugin_name() is a good idea to avoid typing the
 * wrong name. It is legal for a plugin to add a permission for another
 * plugin in which case the name can be retrieved using the the fully
 * qualified name:
 *
 * \code
 *   users::users::get_plugin_name();
 * \endcode
 *
 * \note
 * Although the permissions are rather tangled with the content, this
 * plugin checks the basic content setup because the content plugin cannot
 * have references to the permissions (because permissions include content
 * we cannot then include permissions from the content.)
 *
 * \param[in] perms  A pointer to the permissions plugin.
 * \param[in,out] sets  The sets_t object where rights get added.
 *
 * \return true if the signal has to be sent to other plugins.
 */
bool permissions::get_plugin_permissions_impl(permissions *perms, sets_t& sets)
{
    static_cast<void>(perms);

    // the user plugin cannot include the permissions (since the
    // permissions includes the user plugin) so we implement this
    // user plugin feature in the permissions
    content::path_info_t& ipath(sets.get_ipath());
    if(ipath.get_cpath().left(5) == "user/")
    {
        QString const user_id(ipath.get_cpath().mid(5));
        QByteArray id_str(user_id.toUtf8());
        char const *s;
        for(s = id_str.data(); *s != '\0'; ++s)
        {
            if(*s < '0' || *s > '9')
            {
                // only digits allowed (i.e. user/123)
                break;
            }
        }
        if(*s != '\0')
        {
            sets.add_plugin_permission(content::content::instance()->get_plugin_name(), ipath.get_key());
            //"types/permissions/rights/view/page/private"
        }
    }

    // the content plugin cannot include the permissions (since the
    // permissions includes the content plugin) so we implement this
    // content plugin feature in the permissions
    //
    // this very page may be assigned direct permissions
    QtCassandra::QCassandraTable::pointer_t content_table(content::content::instance()->get_content_table());
    QString const site_key(f_snap->get_site_key_with_slash());
    QString key(ipath.get_key());
    if(!content_table->exists(key))
    {
        // if that page does not exist, it may be dynamic, try to go up
        // until we have one name in the path then check that the page
        // allows such, if so, we have a chance, otherwise no rights
        // from here... (as an example see /verify in plugins/users/content.xml)
        QStringList parts(ipath.get_cpath().split('/'));
        int depth(0);
        for(;;)
        {
            parts.pop_back();
            if(parts.isEmpty())
            {
                // let other modules take over, we're done here
                return true;
            }
            ++depth;
            QString const parent_path(parts.join("/"));
            key = site_key + parent_path;
            if(content_table->exists(key))
            {
                break;
            }
        }
        QtCassandra::QCassandraRow::pointer_t row(content_table->row(key));
        char const *dynamic(get_name(SNAP_NAME_PERMISSIONS_DYNAMIC));
        if(!row->exists(dynamic))
        {
            // well, there is a page, but it does not authorize sub-pages
            return true;
        }
        QtCassandra::QCassandraValue value(row->cell(dynamic)->value());
        if(depth > value.signedCharValue())
        {
            // there is a page, it gives permissions, but this very
            // page is too deep to be allowed
            return true;
        }
        ipath.set_real_path(key);
    }

    content::path_info_t page_ipath;
    page_ipath.set_path(key);
    QString const link_start_name("permissions::" + sets.get_action());
    {
        // check local links for this action
        links::link_info info(link_start_name, false, key, page_ipath.get_branch());
        QSharedPointer<links::link_context> link_ctxt(links::links::instance()->new_link_context(info));
        links::link_info right_info;
        while(link_ctxt->next_link(right_info))
        {
            QString const right_key(right_info.key());
            sets.add_plugin_permission(content::content::instance()->get_plugin_name(), right_key);
        }
    }

    {
        // get the content type (content::page_type) and then retrieve
        // the rights directly from that type
        QString const link_name(get_name(content::SNAP_NAME_CONTENT_PAGE_TYPE));
        links::link_info info(link_name, true, key, page_ipath.get_branch());
        QSharedPointer<links::link_context> link_ctxt(links::links::instance()->new_link_context(info));
        links::link_info content_type_info;
        if(link_ctxt->next_link(content_type_info)) // use if() since it is unique on this end
        {
            content::path_info_t tpath;
            tpath.set_path(content_type_info.key());

            {
                // read from the content type now
                links::link_info perm_info(link_start_name, false, tpath.get_key(), tpath.get_branch());
                link_ctxt = links::links::instance()->new_link_context(perm_info);
                links::link_info right_info;
                while(link_ctxt->next_link(right_info))
                {
                    QString const right_key(right_info.key());
                    sets.add_plugin_permission(content::content::instance()->get_plugin_name(), right_key);
                }
            }

            {
                // finally, check if there are groups defined for this content type
                // groups here function the same way as user groups
                links::link_info perm_info("permissions::groups", false, tpath.get_key(), tpath.get_branch());
                link_ctxt = links::links::instance()->new_link_context(perm_info);
                links::link_info right_info;
                while(link_ctxt->next_link(right_info))
                {
                    QString const right_key(right_info.key());
                    add_plugin_permissions(content::content::instance()->get_plugin_name(), right_key, sets);
                }
            }
        }
    }

    return true;
}


/** \brief Generate the actual content of the statistics page.
 *
 * This function generates the contents of the statistics page of the
 * permissions plugin.
 *
 * \param[in] l  The layout used to generate this page.
 * \param[in,out] ipath  The path to this page.
 * \param[in,out] page  The page element being generated.
 * \param[in,out] body  The body element being generated.
 */
void permissions::on_generate_main_content(layout::layout *l, content::path_info_t& ipath, QDomElement& page, QDomElement& body, QString const& ctemplate)
{
    // show the permission pages as information (many of these are read-only)
    output::output::instance()->on_generate_main_content(l, ipath, page, body, ctemplate);
}


/** \brief Validate an action.
 *
 * Whenever a user accesses the website, his action needs to first be
 * verified and then permitted by checking whether the user has enough
 * rights to access the page and apply the action. For example, a user
 * who wants to edit a page needs to have enough rights to edit that
 * page.
 *
 * The name of the action is defined as "view" (the default) or the
 * name of the action defined in the action variable of the URL. By
 * default that variable is "a". So a user who wants to edit a page
 * makes use of "a=edit" as one of the query variables.
 *
 * \param[in,out] ipath  The path the user wants to access.
 * \param[in] action  The action to be taken, the function may redefine it.
 * \param[in,out] callback  Call functions on errors.
 */
void permissions::on_validate_action(content::path_info_t& ipath, QString const& action, permission_error_callback& err_callback)
{
    if(action.isEmpty())
    {
        // always emit this error, that's a programmer bug, not a standard
        // user problem that can happen so do not use the err_callback
        f_snap->die(snap_child::HTTP_CODE_ACCESS_DENIED,
                "Access Denied",
                "You are not authorized to access our website in this way.",
                "programmer checking permission access with an empty action on page \"" + ipath.get_key() + "\".");
        NOTREACHED();
    }

    users::users *users_plugin(users::users::instance());
    QString user_path(users_plugin->get_user_path());
    if(user_path == "user")
    {
        user_path.clear();
    }
    QString login_status(get_name(SNAP_NAME_PERMISSIONS_LOGIN_STATUS_SPAMMER));
    if(!users_plugin->user_is_a_spammer())
    {
        if(user_path.isEmpty())
        {
            login_status = get_name(SNAP_NAME_PERMISSIONS_LOGIN_STATUS_VISITOR);
            // TODO determine, once possible, whether the user came on the
            //      website before (i.e. returning visitor)
        }
        else if(users_plugin->user_is_logged_in())
        {
            login_status = get_name(SNAP_NAME_PERMISSIONS_LOGIN_STATUS_REGISTERED);
        }
        else
        {
            login_status = get_name(SNAP_NAME_PERMISSIONS_LOGIN_STATUS_RETURNING_REGISTERED);
        }
    }
    content::permission_flag allowed;
    path::path::instance()->access_allowed(user_path, ipath, action, login_status, allowed);
    if(!allowed.allowed())
    {
        if(users_plugin->get_user_key().isEmpty())
        {
            // special case of spammers
            if(users_plugin->user_is_a_spammer())
            {
                // force a redirect on error not from the home page
                if(ipath.get_cpath() != "")
                {
                    // spammers are expected to have enough rights to access
                    // the home page so we try to redirect them there
                    err_callback.on_redirect(
                        // message
                        "Access Denied",
                        "The page you were trying to access (" + ipath.get_cpath() + ") requires more privileges.",
                        "spammer trying to \"" + action + "\" on page \"" + ipath.get_cpath() + "\".",
                        false,
                        // redirect
                        "/",
                        snap_child::HTTP_CODE_ACCESS_DENIED);
                }
                else
                {
                    // if user does not even have access to the home page...
                    err_callback.on_error(snap_child::HTTP_CODE_ACCESS_DENIED,
                            "Access Denied",
                            "You are not authorized to access our website.",
                            "spammer trying to \"" + action + "\" on page \"" + ipath.get_cpath() + "\" with unsufficient rights.");
                }
                return;
            }

            if(ipath.get_cpath() == "login")
            {
                // An IP, Agent, etc. based test could get us here...
                err_callback.on_error(snap_child::HTTP_CODE_ACCESS_DENIED,
                        "Access Denied",
                        action != "view"
                            ? "You are not authorized to access the login page with action " + action
                            : "Somehow you are not authorized to access the login page.",
                        "user trying to \"" + action + "\" on page \"" + ipath.get_cpath() + "\" with unsufficient rights.");
                return;
            }

            // user is anonymous, there is hope, he may have access once
            // logged in
            // TODO all redirects need to also include a valid action!
            users_plugin->attach_to_session(get_name(users::SNAP_NAME_USERS_LOGIN_REFERRER), ipath.get_cpath());
            err_callback.on_redirect(
                // message
                "Unauthorized",
                "The page you were trying to access (" + ipath.get_cpath()
                        + ") requires more privileges. If you think you have such, try to log in first.",
                "user trying to \"" + action + "\" on page \"" + ipath.get_cpath() + "\" when not logged in.",
                false,
                // redirect
                "login",
                snap_child::HTTP_CODE_UNAUTHORIZED);
        }
        else
        {
            if(login_status == get_name(SNAP_NAME_PERMISSIONS_LOGIN_STATUS_RETURNING_REGISTERED))
            {
                // allowed if logged in
                content::permission_flag allowed_if_logged_in;
                path::path::instance()->access_allowed(user_path, ipath, action, get_name(SNAP_NAME_PERMISSIONS_LOGIN_STATUS_REGISTERED), allowed_if_logged_in);
                if(allowed_if_logged_in.allowed())
                {
                    // ah! the user is not allowed here but he would be if
                    // only he were recently logged in (with the last 3h or
                    // whatever the administrator set that to.)
                    users_plugin->attach_to_session(get_name(users::SNAP_NAME_USERS_LOGIN_REFERRER), ipath.get_cpath());
                    err_callback.on_redirect(
                        // message
                        "Unauthorized",
                        "The page you were trying to access (" + ipath.get_cpath()
                                + ") requires you to verify your credentials. Please log in again and the system will send you back there.",
                        "user trying to \"" + action + "\" on page \"" + ipath.get_cpath() + "\" when not recently logged in.",
                        false,
                        // redirect
                        "verify-credentials",
                        snap_child::HTTP_CODE_UNAUTHORIZED);
                    return;
                }
            }
            // user is already logged in; no redirect even once we support
            // the double password feature
            err_callback.on_error(snap_child::HTTP_CODE_ACCESS_DENIED,
                    "Access Denied",
                    "You are not authorized to apply this action (" + action + ") to this page (" + ipath.get_key() + ").",
                    "user trying to \"" + action + "\" on page \"" + ipath.get_key() + "\" with unsufficient rights.");
        }
        return;
    }
}


/** \brief Check whether the user has permission to access path.
 *
 * This function checks whether the specified \p user has enough rights,
 * type of which is defined by \p action, to access the specified \p path.
 *
 * So for example the anonymous user can "view" a page only if that page
 * is publicly visible. The anonymous user has pretty much only the "view"
 * rights (he can fill some forms too, search, registration, log in,
 * comments, etc. but here we'll limit ourselves to "view".) So, this
 * function asks the users plugin: "Can the anonymous user view things?".
 * The answer is yes, so the system proceeds with the question to all
 * the plugins controlling the specified page: "Is there something that
 * the specified user can view?" If so, then those rights are added for
 * the plugins. If all the plugins with control over that page said that
 * they gave the "view" right, then the user is permitted to see the
 * page and the function returns true.
 *
 * Whenever you need to test whether a user can perform a certain action
 * against some content, this is the function you have to use. For example,
 * the xmlsitemap plugin checks whether pages are publicly accessible before
 * adding them to the sitemap.xml file because pages that are not accessible
 * in this way cannot appear in a search engine since the search engine
 * won't even be able to read the page.
 *
 * \param[in] user_path  The user trying to acccess the specified path.
 * \param[in] cpath  The path that the user is trying to access.
 * \param[in] action  The action that the user is trying to perform.
 * \param[in] login_status  The supposed status for that user.
 * \param[in] result  The result of the test.
 */
void permissions::on_access_allowed(QString const& user_path, content::path_info_t& ipath, QString const& action, QString const& login_status, content::permission_flag& result)
{
    // check that the action is defined in the database (i.e. valid)
    QtCassandra::QCassandraTable::pointer_t content_table(content::content::instance()->get_content_table());
    QString const site_key(f_snap->get_site_key_with_slash());
    QString const key(site_key + get_name(SNAP_NAME_PERMISSIONS_ACTION_PATH) + ("/" + action));
    if(!content_table->exists(key))
    {
        // TODO it is rather easy to get here so we need to test whether
        //      the same IP does it over and over again and block them if so
        f_snap->die(snap_child::HTTP_CODE_ACCESS_DENIED,
                "Unknown Action",
                "The action you are trying to performed is not known.",
                "permissions::on_access_allowed() was used with action \"" + action + "\".");
        NOTREACHED();
    }

    // TODO: page_info is what needs to be passed around, not just the path
    //content::page_info const& page_info(content::content::instance()->get_selected_revision_key(ipath.get_cpath(), content::content::instance()->get_plugin_name(), true));

    // setup a sets object which will hold all the user's sets
    sets_t sets(user_path, ipath, action, login_status);

    // first we get the user rights for that action because that's a lot
    // smaller and if empty we do not have to get anything else
    // (intersection of an empty set with anything else is the empty set)
#ifdef DEBUG
    std::cout << "retrieving USER rights... [" << sets.get_action() << "] [" << sets.get_login_status() << "] [" << ipath.get_cpath() << "]" << std::endl;
#endif
    get_user_rights(this, sets);
    if(sets.get_user_rights_count() != 0)
    {
        if(sets.is_root())
        {
            return;
        }
#ifdef DEBUG
        std::cout << "retrieving PLUGIN permissions... [" << sets.get_action() << "]" << std::endl;
#endif
        get_plugin_permissions(this, sets);
#ifdef DEBUG
        std::cout << "now compute the intersection!" << std::endl;
#endif
        if(sets.allowed())
        {
            return;
        }
    }

    result.not_permitted();
}


/** \brief Add user rights.
 *
 * This function is called to add user rights from the specified group
 * and all of its children.
 *
 * Groups are expected to include links to different permission rights.
 *
 * \param[in] group  The rights of this group are added.
 * \param[in,out] sets  The sets receiving the rights.
 */
void permissions::add_user_rights(QString const& group, sets_t& sets)
{
    // a quick check to make sure that the programmer is not directly
    // adding a right (which he should do to the sets instead of this
    // function although we instead generate an error.)
    if(group.contains("types/permissions/rights"))
    {
        throw snap_logic_exception("you cannot add rights using add_user_rights(), for those just use sets.add_user_right() directly");
    }

    recursive_add_user_rights(group, sets);
}


/** \brief Recursively retrieve all the user rights.
 *
 * User rights are defined in groups and this function reads all the
 * rights defined in a group and all of its children.
 *
 * The recursivity works over the group children, and children of those
 * children and so on. So the number of iteration will remain relatively
 * limited.
 *
 * \param[in] group  The group being added (a row).
 * \param[in] sets  The sets where the different paths are being added.
 */
void permissions::recursive_add_user_rights(QString const& group, sets_t& sets)
{
    QtCassandra::QCassandraTable::pointer_t content_table(content::content::instance()->get_content_table());
    if(!content_table->exists(group))
    {
        throw permissions_exception_invalid_group_name("caller is trying to access group \"" + group + "\"");
    }

    QtCassandra::QCassandraRow::pointer_t row(content_table->row(group));

    content::path_info_t group_ipath;
    group_ipath.set_path(group);

    // get the rights at this level
    {
        QString const link_start_name("permissions::" + sets.get_action());
        links::link_info info(link_start_name, false, group_ipath.get_key(), group_ipath.get_branch());
        QSharedPointer<links::link_context> link_ctxt(links::links::instance()->new_link_context(info));
        links::link_info right_info;
        while(link_ctxt->next_link(right_info))
        {
            // a user right is attached to this page
            QString const right_key(right_info.key());
            sets.add_user_right(right_key);
        }
    }

    // get all the children and do a recursive call with them all
    {
        QString const children_name("content::children");
        links::link_info info(children_name, false, group_ipath.get_key(), group_ipath.get_branch());
        QSharedPointer<links::link_context> link_ctxt(links::links::instance()->new_link_context(info));
        links::link_info right_info;
        while(link_ctxt->next_link(right_info))
        {
            // a user right is attached to this page
            const QString child_key(right_info.key());
            recursive_add_user_rights(child_key, sets);
        }
    }
}


/** \brief Add plugin rights.
 *
 * This function is called to add plugin rights from the specified group
 * and all of its children.
 *
 * Groups are expected to include links to different permission rights.
 *
 * \todo
 * It seems to me that the name of the plugin should always be the
 * same when groups are concerned, i.e. "content", but I'm not really
 * 100% convinced of that so at this point it is a parameter. Also it
 * could be that the name should be defined in the group and not by
 * the caller (that may be the real deal).
 *
 * \param[in] plugin_name  The name of the plugin adding these rights.
 * \param[in] group  The rights of this group are added.
 * \param[in,out] sets  The sets receiving the rights.
 */
void permissions::add_plugin_permissions(QString const& plugin_name, QString const& group, sets_t& sets)
{
    // a quick check to make sure that the programmer is not directly
    // adding a right (which he should do to the sets instead of this
    // function although we instead generate an error.)
    if(group.contains("types/permissions/rights"))
    {
        throw snap_logic_exception("you cannot add rights using add_plugin_permissions(), for those just use sets.add_plugin_permission() directly");
    }

    recursive_add_plugin_permissions(plugin_name, group, sets);
}


/** \brief Recursively retrieve all the user rights.
 *
 * User rights are defined in groups and this function reads all the
 * rights defined in a group and all of its children.
 *
 * The recursivity works over the group children, and children of those
 * children and so on. So the number of iteration will remain relatively
 * limited.
 *
 * \param[in] plugin_name  The name of the plugin adding these rights.
 * \param[in] group  The key of the group being added (a row).
 * \param[in] sets  The sets where the different paths are being added.
 */
void permissions::recursive_add_plugin_permissions(QString const& plugin_name, QString const& group, sets_t& sets)
{
    QtCassandra::QCassandraTable::pointer_t content_table(content::content::instance()->get_content_table());
    if(!content_table->exists(group))
    {
        throw permissions_exception_invalid_group_name("caller is trying to access group \"" + group + "\"");
    }

<<<<<<< HEAD
    content::path_info_t ipath;
    ipath.set_path(group);
=======
    QtCassandra::QCassandraRow::pointer_t row(content_table->row(group));
>>>>>>> 376acee0

    // get the rights at this level
    {
        QString const link_start_name("permissions::" + sets.get_action());
        links::link_info info(link_start_name, false, ipath.get_key(), ipath.get_branch());
        QSharedPointer<links::link_context> link_ctxt(links::links::instance()->new_link_context(info));
        links::link_info right_info;
        while(link_ctxt->next_link(right_info))
        {
            // an author is attached to this page
            QString const right_key(right_info.key());
            sets.add_plugin_permission(plugin_name, right_key);
        }
    }

    // get all the children and do a recursive call with them all
    {
        QString const children_name("content::children");
        links::link_info info(children_name, false, ipath.get_key(), ipath.get_branch());
        QSharedPointer<links::link_context> link_ctxt(links::links::instance()->new_link_context(info));
        links::link_info right_info;
        while(link_ctxt->next_link(right_info))
        {
            // an author is attached to this page
            const QString child_key(right_info.key());
            recursive_add_plugin_permissions(plugin_name, child_key, sets);
        }
    }
}


/** \brief Register the permissions action.
 *
 * This function registers this plugin as supporting the "makeroot" action.
 * After an installation and a user was created on the website, the server
 * is ready to create a root user. This action is used for that purpose.
 *
 * The backend command line looks something like this:
 *
 * \code
 * snapbackend [--config snapserver.conf] --param ROOT_USER_EMAIL=joe@example.com --action makeroot
 * \endcode
 *
 * If you have problems with it (it doesn't seem to work,) try with --debug
 * and make sure to look in the syslog output.
 *
 * \note
 * This should be a user action, unfortunately that would add a permissions
 * dependency in the users plugin which we cannot have (i.e. permissions
 * need to know about users...)
 *
 * \param[in,out] actions  The list of supported actions where we add ourselves.
 */
void permissions::on_register_backend_action(server::backend_action_map_t& actions)
{
    actions[get_name(SNAP_NAME_PERMISSIONS_MAKE_ROOT)] = this;
}


/** \brief Create a root user.
 *
 * This function marks a user as a root user. The user email address has
 * to be specified on the command line.
 *
 * \note
 * This should be a users plugin callback, but it requires access to the
 * permissions plugin so it has to be here instead.
 *
 * \param[in] action  The action the user wants to execute.
 */
void permissions::on_backend_action(QString const& action)
{
    if(action == get_name(SNAP_NAME_PERMISSIONS_MAKE_ROOT))
    {
        // make specified user root
        QtCassandra::QCassandraTable::pointer_t user_table(users::users::instance()->get_users_table());
        if(!user_table)
        {
            std::cerr << "error: table \"users\" not found." << std::endl;
            exit(1);
        }
        QString const email(f_snap->get_server_parameter("ROOT_USER_EMAIL"));
        if(!user_table->exists(email))
        {
            std::cerr << "error: user \"" << email.toStdString() << "\" not found." << std::endl;
            exit(1);
        }
        QtCassandra::QCassandraRow::pointer_t user_row(user_table->row(email));
        if(!user_row->exists(users::get_name(users::SNAP_NAME_USERS_IDENTIFIER)))
        {
            std::cerr << "error: user \"" << email.toStdString() << "\" was not given an identifier." << std::endl;
            exit(1);
        }
        QtCassandra::QCassandraValue identifier_value(user_row->cell(users::get_name(users::SNAP_NAME_USERS_IDENTIFIER))->value());
        if(identifier_value.nullValue() || identifier_value.size() != 8)
        {
            std::cerr << "error: user \"" << email.toStdString() << "\" identifier could not be read." << std::endl;
            exit(1);
        }
        int64_t const identifier(identifier_value.int64Value());

        QString const site_key(f_snap->get_site_key_with_slash());
        content::path_info_t user_ipath;
        user_ipath.set_path(QString("%1/%2").arg(users::get_name(users::SNAP_NAME_USERS_PATH)).arg(identifier));
        content::path_info_t dpath;
        dpath.set_path(QString("%1/root").arg(get_name(SNAP_NAME_PERMISSIONS_GROUPS_PATH)));

        QString const link_name(get_name(SNAP_NAME_PERMISSIONS_GROUP));
        bool const source_multi(false);
        links::link_info source(link_name, source_multi, user_ipath.get_key(), user_ipath.get_branch());
        QString const link_to(get_name(SNAP_NAME_PERMISSIONS_GROUP));
        bool const destination_multi(false);
        links::link_info destination(link_to, destination_multi, dpath.get_key(), dpath.get_branch());
        links::links::instance()->create_link(source, destination);
    }
}



SNAP_PLUGIN_END()

// vim: ts=4 sw=4 et<|MERGE_RESOLUTION|>--- conflicted
+++ resolved
@@ -826,13 +826,8 @@
                 //user_key = f_snap->get_site_key_with_slash() + user_key;
 
                 // add all the groups the user is a member of
-<<<<<<< HEAD
-                QSharedPointer<QtCassandra::QCassandraTable> content_table(content::content::instance()->get_content_table());
+                QtCassandra::QCassandraTable::pointer_t content_table(content::content::instance()->get_content_table());
                 if(!content_table->exists(user_ipath.get_key()))
-=======
-                QtCassandra::QCassandraTable::pointer_t content_table(content::content::instance()->get_content_table());
-                if(!content_table->exists(user_key))
->>>>>>> 376acee0
                 {
                     // that user is gone, this will generate a 500 by Apache
                     throw permissions_exception_invalid_path("could not access user \"" + user_ipath.get_key() + "\"");
@@ -1464,12 +1459,8 @@
         throw permissions_exception_invalid_group_name("caller is trying to access group \"" + group + "\"");
     }
 
-<<<<<<< HEAD
     content::path_info_t ipath;
     ipath.set_path(group);
-=======
-    QtCassandra::QCassandraRow::pointer_t row(content_table->row(group));
->>>>>>> 376acee0
 
     // get the rights at this level
     {
