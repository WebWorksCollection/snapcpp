--- conflicted
+++ resolved
@@ -435,15 +435,9 @@
     // http://www.w3.org/TR/xslt#section-Combining-Stylesheets
 
     // check whether the layout was defined in this website database
-<<<<<<< HEAD
-    QSharedPointer<QtCassandra::QCassandraTable> data_table(content::content::instance()->get_data_table());
+    QtCassandra::QCassandraTable::pointer_t data_table(content::content::instance()->get_data_table());
     content::path_info_t layout_ipath;
     layout_ipath.set_path(QString("%1/%2").arg(get_name(SNAP_NAME_LAYOUT_ADMIN_LAYOUTS)).arg(layout_name));
-=======
-    QtCassandra::QCassandraTable::pointer_t content_table(content::content::instance()->get_content_table());
-    QString const site_key(f_snap->get_site_key_with_slash());
-    QString const layout_key(site_key + get_name(SNAP_NAME_LAYOUT_ADMIN_LAYOUTS) + "/" + layout_name);
->>>>>>> 376acee0
     // TODO: we'll need to manage updates which is probably going to be done
     //       from the snap_child::update_plugins() with the user of a message
     //       which should be caught by this plugin...
