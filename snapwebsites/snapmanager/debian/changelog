<<<<<<< HEAD
snapmanager (1.1.4.32~xenial) xenial; urgency=high
=======
snapmanager (1.1.4.34~xenial) xenial; urgency=high
>>>>>>> b83587d4

  * Nightly build.

 -- Build Server <build@m2osw.com>  Sat, 01 Oct 2016 02:00:48 -0700

snapmanager (1.1.4.0~xenial) xenial; urgency=high

  * SNAP-378: applied an update for the snap_initialize_website() call.

 -- Alexis Wilke <alexis@m2osw.com>  Thu, 29 Sep 2016 21:54:57 -0700

snapmanager (1.1.3.0~xenial) xenial; urgency=high

  * SNAP-440: Removed add_ssl_keys() method and replaced with parameter to
    QCassandraSession::connect() method.

 -- R. Douglas Barbieri <doug@dooglio.net>  Thu, 29 Sep 2016 12:47:27 -0700

snapmanager (1.1.2.1~xenial) xenial; urgency=high

  * SNAP-440: Added SSL support for Cassandra.

 -- R. Douglas Barbieri <doug@dooglio.net>  Wed, 21 Sep 2016 16:56:11 -0700

snapmanager (1.1.2.0~xenial) xenial; urgency=high

  * SNAP-443: Updated the call to initialize a website, but force to no SSL.

 -- Alexis Wilke <alexis@m2osw.com>  Sun, 25 Sep 2016 14:58:08 -0700

snapmanager (1.1.1.0~xenial) xenial; urgency=high

  * SNAP-110: Bumped version to get my test system to upgrade properly.

 -- Alexis Wilke <alexis@m2osw.com>  Tue, 13 Sep 2016 11:59:22 -0700

snapmanager (1.1.0~trusty) trusty; urgency=high

  * Added support so the snapmanager is able to create the snap_websites
    context and the lock, domains, and website tables when connecting
    to a Cassandra cluster for the first time.
  * Bump copyright notices to 2016.
  * 1.0.1 to 1.0.13 were nightly builds that used the wrong version number.

 -- Alexis Wilke <alexis@m2osw.com>  Tue, 19 Jan 2016 17:08:30 -0700

snapmanager (1.0.0m2osw1) saucy; urgency=high

  * Changing "snapserver" to Suggests rather than Recommends, since apt wants
    to install it!

 -- R. Douglas Barbieri <doug@dooglio.net>  Mon, 24 Mar 2014 13:17:18 -0700

snapmanager (1.0.0) saucy; urgency=high

  * Initial release of packaging for snapmanager. It has been moved out of
    the snapwebsites project.

 -- R. Douglas Barbieri <doug@dooglio.net>  Fri, 21 Mar 2014 11:22:58 -0700<|MERGE_RESOLUTION|>--- conflicted
+++ resolved
@@ -1,8 +1,4 @@
-<<<<<<< HEAD
-snapmanager (1.1.4.32~xenial) xenial; urgency=high
-=======
 snapmanager (1.1.4.34~xenial) xenial; urgency=high
->>>>>>> b83587d4
 
   * Nightly build.
 
