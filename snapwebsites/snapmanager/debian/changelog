<<<<<<< HEAD
snapmanager (1.1.2.2~xenial) xenial; urgency=high

  * Nightly build.

 -- Doug Barbieri <doug@dooglio.net>  Thu, 22 Sep 2016 13:48:57 -0700

snapmanager (1.1.2.1~xenial) xenial; urgency=high

  * SNAP-440: Added SSL support for Cassandra.

 -- R. Douglas Barbieri <doug@dooglio.net>  Wed, 21 Sep 2016 16:56:11 -0700

snapmanager (1.1.1.5~xenial) xenial; urgency=high
=======
snapmanager (1.1.1.11~xenial) xenial; urgency=high
>>>>>>> 1c67b4e7

  * Nightly build.

 -- Doug Barbieri <doug@dooglio.net>  Tue, 13 Sep 2016 17:34:08 -0700

snapmanager (1.1.1.0~xenial) xenial; urgency=high

  * SNAP-110: Bumped version to get my test system to upgrade properly.

 -- Alexis Wilke <alexis@m2osw.com>  Tue, 13 Sep 2016 11:59:22 -0700

snapmanager (1.1.0~trusty) trusty; urgency=high

  * Added support so the snapmanager is able to create the snap_websites
    context and the lock, domains, and website tables when connecting
    to a Cassandra cluster for the first time.
  * Bump copyright notices to 2016.
  * 1.0.1 to 1.0.13 were nightly builds that used the wrong version number.

 -- Alexis Wilke <alexis@m2osw.com>  Tue, 19 Jan 2016 17:08:30 -0700

snapmanager (1.0.0m2osw1) saucy; urgency=high

  * Changing "snapserver" to Suggests rather than Recommends, since apt wants
    to install it!

 -- R. Douglas Barbieri <doug@dooglio.net>  Mon, 24 Mar 2014 13:17:18 -0700

snapmanager (1.0.0) saucy; urgency=high

  * Initial release of packaging for snapmanager. It has been moved out of
    the snapwebsites project.

 -- R. Douglas Barbieri <doug@dooglio.net>  Fri, 21 Mar 2014 11:22:58 -0700<|MERGE_RESOLUTION|>--- conflicted
+++ resolved
@@ -1,4 +1,3 @@
-<<<<<<< HEAD
 snapmanager (1.1.2.2~xenial) xenial; urgency=high
 
   * Nightly build.
@@ -11,10 +10,7 @@
 
  -- R. Douglas Barbieri <doug@dooglio.net>  Wed, 21 Sep 2016 16:56:11 -0700
 
-snapmanager (1.1.1.5~xenial) xenial; urgency=high
-=======
 snapmanager (1.1.1.11~xenial) xenial; urgency=high
->>>>>>> 1c67b4e7
 
   * Nightly build.
 
