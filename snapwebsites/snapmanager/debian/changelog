<<<<<<< HEAD
snapmanager (1.3.3.0~xenial) xenial; urgency=high

  * Adding accordion jQuery UI to the main snapmanager page.

 -- R. Douglas Barbieri <doug@dooglio.net>  Sun, 12 Feb 2017 00:08:29 -0800

snapmanager (1.3.2.2~xenial) xenial; urgency=high
=======
snapmanager (1.3.2.3~xenial) xenial; urgency=high
>>>>>>> 97c722ab

  * Nightly build.

 -- Build Server <build@m2osw.com>  Sat, 11 Feb 2017 02:00:56 -0800

snapmanager (1.3.2.1~xenial) xenial; urgency=high

  * Now captures apt-key for import.

 -- R. Douglas Barbieri <doug@dooglio.net>  Fri, 10 Feb 2017 09:18:44 -0800

snapmanager (1.3.1.7~xenial) xenial; urgency=high

  * Nightly build.

 -- Build Server <build@m2osw.com>  Fri, 10 Feb 2017 02:03:05 -0800

snapmanager (1.3.1.6~xenial) xenial; urgency=high

  * Added apt plugin.

 -- R. Douglas Barbieri <doug@dooglio.net>  Thu, 09 Feb 2017 10:09:01 -0800

snapmanager (1.3.0.11~xenial) xenial; urgency=high

  * Nightly build.

 -- Build Server <build@m2osw.com>  Wed, 01 Feb 2017 17:46:19 -0800

snapmanager (1.3.0.1~xenial) xenial; urgency=high

  * This is the new version of snapmanager source package, which contains all
    snapmanager-related projects (including the gui).

 -- R. Douglas Barbieri <doug@dooglio.net>  Wed, 01 Feb 2017 12:22:16 -0800

snapmanagercgi (1.2.48.9~xenial) xenial; urgency=high

  * Nightly build.

 -- Build Server <build@m2osw.com>  Sat, 21 Jan 2017 17:55:07 -0800

snapmanagercgi (1.2.48.0~xenial) xenial; urgency=high

  * Bumped copyright notices to 2017.

 -- Alexis Wilke <alexis@m2osw.com>  Sat, 21 Jan 2017 16:14:49 -0700

snapmanagercgi (1.2.47.0~xenial) xenial; urgency=high

  * SNAP-289: Added tests around chmod() calls to log a warning on failure.

 -- Alexis Wilke <alexis@m2osw.com>  Fri, 16 Dec 2016 20:12:49 -0700

snapmanagercgi (1.2.46.0~xenial) xenial; urgency=high

  * SNAP-521: Add PasswordAuthentication field for ssh server in ssh plugin.

 -- R. Douglas Barbieri <doug@dooglio.net>  Mon, 21 Nov 2016 10:11:44 -0800

snapmanagercgi (1.2.45.5~xenial) xenial; urgency=high

  * Nightly build.

 -- Build Server <build@m2osw.com>  Sat, 19 Nov 2016 02:00:49 -0800

snapmanagercgi (1.2.45.0~xenial) xenial; urgency=high

  * SNAP-465: Removed a newline in case no output was returned from an install.

 -- Alexis Wilke <alexis@m2osw.com>  Sat, 19 Nov 2016 00:56:45 -0800

snapmanagercgi (1.2.44.0~xenial) xenial; urgency=high

  * SNAP-465: Actually put the snap-named-jail.conf in the package.

 -- Alexis Wilke <alexis@m2osw.com>  Sat, 12 Nov 2016 13:52:50 -0800

snapmanagercgi (1.2.43.0~xenial) xenial; urgency=high

  * SNAP-110: The server_name must be highlighted and not be a warning when
    it is commented out. Otherwise we cannot edit the field at all.

 -- Alexis Wilke <alexis@m2osw.com>  Thu, 10 Nov 2016 15:56:50 -0800

snapmanagercgi (1.2.42.0~xenial) xenial; urgency=high

  * SNAP-110: Actually the script needs to work whether things are installed
    or not. That's the correct procedure under Debian. So do not remove
    the /etc/dpkg/dpkg.cfg.d/snapmanager-dpkg-update script...
  * Added test in logrotate script to skip the postrotate in
    case snapsignal is not available anymore.

 -- Alexis Wilke <alexis@m2osw.com>  Thu, 10 Nov 2016 15:56:50 -0800

snapmanagercgi (1.2.41.0~xenial) xenial; urgency=high

  * SNAP-110: On a "remove" we have to cancel the dpkg callback.
    (a.k.a. delete the /etc/dpkg/dpkg.cfg.d/snapmanager-dpkg-update script)

 -- Alexis Wilke <alexis@m2osw.com>  Thu, 10 Nov 2016 11:34:49 -0800

snapmanagercgi (1.2.40.0~xenial) xenial; urgency=high

  * SNAP-110: Made the ServerName a comment by default again.
  * Changed the field to a WARNING if ServerName is commented.

 -- Alexis Wilke <alexis@m2osw.com>  Wed, 09 Nov 2016 23:48:47 -0700

snapmanagercgi (1.2.39.0~xenial) xenial; urgency=high

  * SNAP-509: Allow favicon.ico to go through.
  * SNAP-110: Increased stop wait from 1 min. to 5 min.
  * Create /etc/apache2/snap-conf instead of /usr/share/snapwebsites/...
  * Removed the /etc/apache2/snap-conf/snapmanager on a purge.

 -- Alexis Wilke <alexis@m2osw.com>  Wed, 09 Nov 2016 22:27:47 -0700

snapmanagercgi (1.2.38.0~xenial) xenial; urgency=high

  * SNAP-509: Added a redirect for "/" to "/snapmanager" when index.html is
    not accessible (it makes more sense, I think.)

 -- Alexis Wilke <alexis@m2osw.com>  Tue, 08 Nov 2016 22:42:50 -0800

snapmanagercgi (1.2.37.0~xenial) xenial; urgency=high

  * SNAP-509: Missed a couple of /cgi-bin/snapmanager.cgi, converted now.

 -- Alexis Wilke <alexis@m2osw.com>  Tue, 08 Nov 2016 22:25:50 -0800

snapmanagercgi (1.2.36.0~xenial) xenial; urgency=high

  * SNAP-509: The REQUEST_URI actually includes the Query String...

 -- Alexis Wilke <alexis@m2osw.com>  Tue, 08 Nov 2016 22:05:50 -0800

snapmanagercgi (1.2.35.0~xenial) xenial; urgency=high

  * SNAP-509: Added wrong path to log so we can see why it fails.
  * Made a few more updated to the index.html.
  * Fixed the path in the Home and Log Out links.

 -- Alexis Wilke <alexis@m2osw.com>  Tue, 08 Nov 2016 21:54:50 -0800

snapmanagercgi (1.2.34.0~xenial) xenial; urgency=high

  * SNAP-509: Access to snapmanager.cgi is now through "/snapmanager" only.

 -- Alexis Wilke <alexis@m2osw.com>  Tue, 08 Nov 2016 21:29:50 -0800

snapmanagercgi (1.2.33.0~xenial) xenial; urgency=high

  * SNAP-509: Ignore all parameters on command line of snapmanager.cgi.
  * Changed snapmanager-apache2.conf to use RewriteRule which prevents unwanted
    access (because all is sent to snapmanager.cgi which is in control).
  * SNAP-110: Moved snapmanager.cgi to /var/www/snapmanager/cgi-bin so it is
    not universally accessible.

 -- Alexis Wilke <alexis@m2osw.com>  Tue, 08 Nov 2016 12:24:50 -0800

snapmanagercgi (1.2.32.0~xenial) xenial; urgency=high

  * SNAP-484: Remove all the snapmanager sessions on a --purge.
  * Added the signal handlers to the snapmanagercgi/snapmanagerdaemon.

 -- Alexis Wilke <alexis@m2osw.com>  Mon, 07 Nov 2016 22:16:48 -0700

snapmanagercgi (1.2.31.0~xenial) xenial; urgency=high

  * SNAP-484: Added a logout link.

 -- Alexis Wilke <alexis@m2osw.com>  Mon, 07 Nov 2016 20:45:48 -0700

snapmanagercgi (1.2.30.0~xenial) xenial; urgency=high

  * SNAP-484: Made the user_name variable a field so we know who is logged in.
  * Fixed the write() to the session to include a "\n".
  * Fixed a test with == instead of !=, so old sessions do get deleted.

 -- Alexis Wilke <alexis@m2osw.com>  Mon, 07 Nov 2016 16:46:48 -0700

snapmanagercgi (1.2.29.0~xenial) xenial; urgency=high

  * SNAP-484: Fixed the user_password check, it needed to use !=.
  * Added logs to the login operation.

 -- Alexis Wilke <alexis@m2osw.com>  Mon, 07 Nov 2016 16:46:48 -0700

snapmanagercgi (1.2.28.0~xenial) xenial; urgency=high

  * SNAP-484: Prevent reinterpretation of the POST after a log in.
  * Added a snappassword.log file to log output of snappassword.
  * Added a corresponding logrotate entry.
  * exit(2) if password file cannot be read or user cannot be found.
  * Fixed the test of the exit code using proper macros.
  * Added a '\n' at the end of the session file.
  * Added a link back to home when outputting an error.

 -- Alexis Wilke <alexis@m2osw.com>  Mon, 07 Nov 2016 17:43:48 -0700

snapmanagercgi (1.2.27.0~xenial) xenial; urgency=high

  * SNAP-484: Fixed session ID generation (race condition and loop test.)

 -- Alexis Wilke <alexis@m2osw.com>  Mon, 07 Nov 2016 16:46:48 -0700

snapmanagercgi (1.2.26.0~xenial) xenial; urgency=high

  * SNAP-484: Making snappassword --check work for non-root users.

 -- Alexis Wilke <alexis@m2osw.com>  Mon, 07 Nov 2016 16:13:48 -0700

snapmanagercgi (1.2.25.0~xenial) xenial; urgency=high

  * SNAP-484: Test the cookie on the GET only.
  * Fixed the form further, especially, the button is a "submit" now.

 -- Alexis Wilke <alexis@m2osw.com>  Mon, 07 Nov 2016 16:13:48 -0700

snapmanagercgi (1.2.24.0~xenial) xenial; urgency=high

  * SNAP-484: Fixed the replace_all_copy() with just replace_all().
  * Enhanced the form, added validation of at least one character.
  * Fixed the form declaration, it now includes an action.

 -- Alexis Wilke <alexis@m2osw.com>  Mon, 07 Nov 2016 15:53:48 -0700

snapmanagercgi (1.2.23.0~xenial) xenial; urgency=high

  * SNAP-484: Printed the HTML twice, removed first output.

 -- Alexis Wilke <alexis@m2osw.com>  Mon, 07 Nov 2016 15:20:48 -0700

snapmanagercgi (1.2.22.0~xenial) xenial; urgency=high

  * SNAP-484: Try again with logs. It is still not work right.

 -- Alexis Wilke <alexis@m2osw.com>  Mon, 07 Nov 2016 14:58:48 -0700

snapmanagercgi (1.2.21.0~xenial) xenial; urgency=high

  * SNAP-484: Wrong return when the loging page is displayed.

 -- Alexis Wilke <alexis@m2osw.com>  Mon, 07 Nov 2016 14:58:48 -0700

snapmanagercgi (1.2.20.0~xenial) xenial; urgency=high

  * SNAP-484: Properly installed the snapmanager-login.html file.
  * On purge, delete the snapmanagercgi.pwd file.

 -- Alexis Wilke <alexis@m2osw.com>  Mon, 07 Nov 2016 14:28:48 -0700

snapmanagercgi (1.2.19.0~xenial) xenial; urgency=high

  * SNAP-484: Implemented the support for a cookie.
  * Added a login HTML file.

 -- Alexis Wilke <alexis@m2osw.com>  Mon, 07 Nov 2016 13:38:48 -0700

snapmanagercgi (1.2.18.0~xenial) xenial; urgency=high

  * SNAP-484: snappassword needs to be explicitly installed.

 -- Alexis Wilke <alexis@m2osw.com>  Sun, 06 Nov 2016 23:26:48 -0700

snapmanagercgi (1.2.17.0~xenial) xenial; urgency=high

  * SNAP-484: Fixed a couple of bugs in the config script.

 -- Alexis Wilke <alexis@m2osw.com>  Sun, 06 Nov 2016 23:16:48 -0700

snapmanagercgi (1.2.16.0~xenial) xenial; urgency=high

  * SNAP-484: The templates file cannot include comments anywhere.

 -- Alexis Wilke <alexis@m2osw.com>  Sun, 06 Nov 2016 23:01:48 -0700

snapmanagercgi (1.2.15.0~xenial) xenial; urgency=high

  * SNAP-484: The passwords folder is in snapmanagercgi, not -daemon.

 -- Alexis Wilke <alexis@m2osw.com>  Sun, 06 Nov 2016 22:55:48 -0700

snapmanagercgi (1.2.14.0~xenial) xenial; urgency=high

  * SNAP-484: It is required to have the /etc/snapwebsites/passwords folder.

 -- Alexis Wilke <alexis@m2osw.com>  Sun, 06 Nov 2016 21:46:48 -0700

snapmanagercgi (1.2.13.0~xenial) xenial; urgency=high

  * SNAP-484: The templates file cannot include comments.

 -- Alexis Wilke <alexis@m2osw.com>  Sun, 06 Nov 2016 21:46:48 -0700

snapmanagercgi (1.2.12.0~xenial) xenial; urgency=high

  * SNAP-484: Added a command line tool one can use to setup passwords.
  * SNAP-110: Fixed the --version help string to use %p for the project name.
  * Added a .config to ask for the administrator IP addresses and the first
    user and password. Updated the postinst accordingly.

 -- Alexis Wilke <alexis@m2osw.com>  Sun, 06 Nov 2016 20:16:48 -0700

snapmanagercgi (1.2.11.0~xenial) xenial; urgency=high

  * SNAP-110: Removing the 50-snap.conf and rkhunter.d folder on an uninstall.

 -- Alexis Wilke <alexis@m2osw.com>  Thu, 03 Nov 2016 12:47:47 -0700

snapmanagercgi (1.2.10.0~xenial) xenial; urgency=high

  * SNAP-110: Put "true" in CRON_DAILY_RUN.
  * Set "true" in CRON_DB_UPDATE so we won't have to run --propupd
  * Set "true" in APT_AUTOGEN so it gets updated when upgrading/installing.
  * Set "19" in NICE so it is less likely to bother other processes.
  * Moved the REPORT_EMAIL to /etc/default/rkhunter.

 -- Alexis Wilke <alexis@m2osw.com>  Thu, 03 Nov 2016 11:33:47 -0700

snapmanagercgi (1.2.9.0~xenial) xenial; urgency=high

  * SNAP-465: Fixed test to block proxy attempts received by snapmanager.cgi.
  * Changed the block to 1 year on a proxy attempt.
  * Added a test, if snapmanager.cgi receives /xmlrpc.php, block immediately.

 -- Alexis Wilke <alexis@m2osw.com>  Wed,  2 Oct 2016 10:35:46 -0700

snapmanagercgi (1.2.8.0~xenial) xenial; urgency=high

  * SNAP-110: rkhunter does not create the /etc/rkhunter.d folder.

 -- Alexis Wilke <alexis@m2osw.com>  Tue,  1 Oct 2016 22:21:47 -0700

snapmanagercgi (1.2.7.0~xenial) xenial; urgency=high

  * SNAP-110: Added entries to accept byobu files to rkhunter exceptions.
  * Fixed a couple of comments.

 -- Alexis Wilke <alexis@m2osw.com>  Tue,  1 Oct 2016 13:53:47 -0700

snapmanagercgi (1.2.6.0~xenial) xenial; urgency=high

  * SNAP-465: Added -q to systemctl when using is-active so we avoid output
    in our scripts.

 -- Alexis Wilke <alexis@m2osw.com>  Sun, 30 Oct 2016 23:44:46 -0700

snapmanagercgi (1.2.5.0~xenial) xenial; urgency=high

  * SNAP-110: Changed the apache2 path to ${APACHE_LOG_DIR}.

 -- Alexis Wilke <alexis@m2osw.com>  Sat, 29 Oct 2016 22:38:49 -0700

snapmanagercgi (1.2.4.0~xenial) xenial; urgency=high

  * SNAP-110: Trimmed a log message to avoid the \n at the end of it.

 -- Alexis Wilke <alexis@m2osw.com>  Sat, 29 Oct 2016 11:34:49 -0700

snapmanagercgi (1.2.3.0~xenial) xenial; urgency=high

  * SNAP-110: Adding a debug message in snapmanagerdaemon plugins when
    connecting to cassandra to know whether we are using SSL or not.
  * Various clean ups.

 -- Alexis Wilke <alexis@m2osw.com>  Sat, 29 Oct 2016 11:34:49 -0700

snapmanagercgi (1.2.2.0~xenial) xenial; urgency=high

  * SNAP-110: Fixed the path in the redirect from port 80 to 443.

 -- Alexis Wilke <alexis@m2osw.com>  Tue, 28 Oct 2016 20:33:33 -0700

snapmanagercgi (1.2.1.0~xenial) xenial; urgency=high

  * SNAP-110: Fixed the destination path for the user-snap-apache2* files.

 -- Alexis Wilke <alexis@m2osw.com>  Tue, 28 Oct 2016 20:06:33 -0700

snapmanagercgi (1.2.0.0~xenial) xenial; urgency=high

  * SNAP-110: Could not install files under /etc/apache2/snap-conf/snapmanager
    because it did not exist. Added a README.md file in it.
  * Fixed the path used by Include in snapmanager-apache2.conf

 -- Alexis Wilke <alexis@m2osw.com>  Tue, 28 Oct 2016 19:43:33 -0700

snapmanagercgi (1.1.52.0~xenial) xenial; urgency=high

  * SNAP-110: The .install was not installing apache2 files.

 -- Alexis Wilke <alexis@m2osw.com>  Tue, 28 Oct 2016 19:13:33 -0700

snapmanagercgi (1.1.51.0~xenial) xenial; urgency=high

  * SNAP-110: Extracted user modified apache2 options to separate files.
  * Updated the concerned scripts accordingly.
  * Enable the rewrite module because we now use it for the redirect.
  * Replaced abbreviated flags with full length names in RewriteRule's.

 -- Alexis Wilke <alexis@m2osw.com>  Tue, 28 Oct 2016 17:27:33 -0700

snapmanagercgi (1.1.50.0~xenial) xenial; urgency=high

  * SNAP-110: done() is now mark_done() for all connections.

 -- Alexis Wilke <alexis@m2osw.com>  Thu, 27 Oct 2016 14:14:46 -0700

snapmanagercgi (1.1.49.0~xenial) xenial; urgency=high

  * SNAP-110: Fixed the loop sending the RELOADCONFIG, we must send that
    message to the snapcommunicator last.

 -- Alexis Wilke <alexis@m2osw.com>  Wed, 26 Oct 2016 23:14:34 -0700

snapmanagercgi (1.1.39.0~xenial) xenial; urgency=high

  * SNAP-110: Added a title to a few errors.

 -- Alexis Wilke <alexis@m2osw.com>  Wed, 26 Oct 2016 17:56:34 -0700

snapmanagercgi (1.1.38.0~xenial) xenial; urgency=high

  * SNAP-110: Added an environment variable so we know whether we are accessing
    the snapmanager.cgi from the right VirtualHost.

 -- Alexis Wilke <alexis@m2osw.com>  Wed, 26 Oct 2016 17:13:34 -0700

snapmanagercgi (1.1.37.0~xenial) xenial; urgency=high

  * SNAP-110: Added a viewport entry to the index.html.

 -- Alexis Wilke <alexis@m2osw.com>  Wed, 26 Oct 2016 13:29:34 -0700

snapmanagercgi (1.1.36.0~xenial) xenial; urgency=high

  * SNAP-497: specify YAML::Newline so comment at the end is on a newline.

 -- R. Douglas Barbieri <doug@dooglio.net>  Tue, 25 Oct 2016 17:46:49 -0700

snapmanagercgi (1.1.36.0~xenial) xenial; urgency=high

  * EX-110: Fixed the saving of the .is-installed scripts, now we use the cache.

 -- Alexis Wilke <alexis@m2osw.com>  Tue, 25 Oct 2016 13:50:49 -0700

snapmanagercgi (1.1.35.0~xenial) xenial; urgency=high

  * SNAP-465: postinst/postrm cleanups.
  * Properly remove the user defined snapserver.conf file if present.
  * Fix the mode of the snapmanager-bundle.log file to 640 instead of 644.
  * Delete the snapmanager-bundle.log in postrm.

 -- Alexis Wilke <alexis@m2osw.com>  Mon, 24 Oct 2016 23:48:38 -0700

snapmanagercgi (1.1.34.0~xenial) xenial; urgency=high

  * SNAP-465: Removed the disabling of the snapmanager-apache2 site from the
    postrm since it is actually done in the prerm script already.
  * Remove the site configurations on a remove as well.

 -- Alexis Wilke <alexis@m2osw.com>  Mon, 24 Oct 2016 16:12:38 -0700

snapmanagercgi (1.1.33.0~xenial) xenial; urgency=high

  * SNAP-465: Call the snapapacheinit script to run the common initialization.
  * Remove the site configurations on a remove as well.

 -- Alexis Wilke <alexis@m2osw.com>  Mon, 24 Oct 2016 16:12:38 -0700

snapmanagercgi (1.1.32.0~xenial) xenial; urgency=high

  * SNAP-465: Added a file to enable the bind9 jail for fail2ban.
  * Added scripts in the DNS bundle to install/remove the jail.

 -- Alexis Wilke <alexis@m2osw.com>  Sun, 23 Oct 2016 17:39:38 -0700

snapmanagercgi (1.1.31.0~xenial) xenial; urgency=high

  * SNAP-491: Changed Ctrl-C in the equivalent of a STOP.
  * Read the lock_path, user, group from snapserver.conf now.
  * Fixed the stop() function so it removes the messenger if not connected.
  * Restore the SIGINT signal handler after the first SIGINT received.

 -- Alexis Wilke <alexis@m2osw.com>  Wed, 20 Oct 2016 12:27:49 -0700

snapmanagercgi (1.1.30.0~xenial) xenial; urgency=high

  * SNAP-461: Removed "Requires=..." since all servers can run by themselves.

 -- Alexis Wilke <alexis@m2osw.com>  Wed, 19 Oct 2016 12:21:49 -0700

snapmanagercgi (1.1.29.0~xenial) xenial; urgency=high

  * SNAP-479: Moving the SSL configuration and log format to snapbase.

 -- Alexis Wilke <alexis@m2osw.com>  Mon, 17 Oct 2016 23:57:47 -0700

snapmanagercgi (1.1.28.0~xenial) xenial; urgency=high

  * SNAP-479: Removed the snap-bundles-footer from the install.

 -- Alexis Wilke <alexis@m2osw.com>  Sun, 16 Oct 2016 23:25:49 -0700

snapmanagercgi (1.1.28.0~xenial) xenial; urgency=high

  * SNAP-479: Removed the snapmanagerbuild.install.
  * Moved the footer to the build-system instead.

 -- Alexis Wilke <alexis@m2osw.com>  Sun, 16 Oct 2016 21:20:49 -0700

snapmanagercgi (1.1.27.0~xenial) xenial; urgency=high

  * SNAP-479: Verify the HTTP version. It must be 1.0 or 1.1.
  * Removed the installation of the Apache2 bundle configuration file.

 -- Alexis Wilke <alexis@m2osw.com>  Sun, 16 Oct 2016 21:20:49 -0700

snapmanagercgi (1.1.26.0~xenial) xenial; urgency=high

  * SNAP-479: Removed any Allow/Deny/Order since we remove that module.
  * Removed the /server-status example since we remove that module.

 -- Alexis Wilke <alexis@m2osw.com>  Sun, 16 Oct 2016 13:20:49 -0700

snapmanagercgi (1.1.25.0~xenial) xenial; urgency=high

  * SNAP-481: Use 1,000 as the RLIMIT_NPROC. It is per user, not process.

 -- Alexis Wilke <alexis@m2osw.com>  Sat, 15 Oct 2016 17:59:49 -0700

snapmanagercgi (1.1.24.0~xenial) xenial; urgency=high

  * SNAP-481: Drastically limit the number of sub-processes the snapbackend
    can create between 100 and 1,000.

 -- Alexis Wilke <alexis@m2osw.com>  Sat, 15 Oct 2016 12:07:49 -0700

snapmanagercgi (1.1.23.0~xenial) xenial; urgency=high

  * SNAP-479: Added the snap-apache2-security.conf file to replace secure.conf.

 -- Alexis Wilke <alexis@m2osw.com>  Fri, 14 Oct 2016 22:06:44 -0700

snapmanagercgi (1.1.22.0~xenial) xenial; urgency=high

  * SNAP-110: Added a favicon to the website.

 -- Alexis Wilke <alexis@m2osw.com>  Wed, 12 Oct 2016 19:00:53 -0700

snapmanagercgi (1.1.21.0~xenial) xenial; urgency=high

  * SNAP-266: snap_child recreates snapcom messenger with thread.
  * Default is to use file logging and logging to snapcommunicator.
  * Also took out all loggingserver API and properties files.

 -- R. Douglas Barbieri <doug@dooglio.net>  Wed, 12 Oct 2016 14:50:57 -0700

snapmanagercgi (1.1.20.1~xenial) xenial; urgency=high

  * SNAP-110: Added a favicon to the website.

 -- Build Server <build@m2osw.com>  Wed, 12 Oct 2016 02:00:49 -0700

snapmanagercgi (1.1.20.0~xenial) xenial; urgency=high

   * SNAP-266: snaplog service is not "snaplogd."

 -- R. Douglas Barbieri <doug@dooglio.net>  Tue, 11 Oct 2016 15:36:28 -0700

snapmanagercgi (1.1.19.0~xenial) xenial; urgency=high

  * SNAP-110: Fixed the case where bundles are gathered and the bundle is
    not installed. It was still shown as WARNING instead of HIGHLIGHT.
  * Fixed a variable name so it is more sensible.

 -- Alexis Wilke <alexis@m2osw.com>  Fri, 07 Oct 2016 21:27:47 -0700

snapmanagercgi (1.1.18.0~xenial) xenial; urgency=high

  * SNAP-462: missed adding the return statement to the new message handler.

 -- Alexis Wilke <alexis@m2osw.com>  Fri, 30 Sep 2016 13:34:49 -0700

snapmanagercgi (1.1.17.0~xenial) xenial; urgency=high

  * SNAP-462: message parameter names cannot include a dash, use '_' instead.

 -- Alexis Wilke <alexis@m2osw.com>  Fri, 30 Sep 2016 13:14:49 -0700

snapmanagercgi (1.1.16.0~xenial) xenial; urgency=high

  * SNAP-462: added signal from dpkg so we can update our package info quickly
    after changes were made (i.e. an `apt-get upgrade` from a console, etc.)

 -- Alexis Wilke <alexis@m2osw.com>  Fri, 30 Sep 2016 11:09:49 -0700

snapmanagercgi (1.1.15.0~xenial) xenial; urgency=high

  * SNAP-440: Put a guard around the key generation stuff. If cassandra.yaml
    is not on the system, we assume Cassandra is not installed on this box.

 -- R. Douglas Barbieri <doug@dooglio.net>  Thu, 29 Sep 2016 17:02:27 -0700

snapmanagercgi (1.1.14.0~xenial) xenial; urgency=high

  * SNAP-440: The snaprestartcassandra script was not being installed
    properly.
  * Fixed the error with the session pointer.

 -- R. Douglas Barbieri <doug@dooglio.net>  Thu, 29 Sep 2016 14:07:27 -0700

snapmanagercgi (1.1.13.0~xenial) xenial; urgency=high

  * SNAP-455: Changed default directory from "/var/lib/snapwebsites/keys" to
    be "/var/lib/snapwebsites/cassandra-keys" instead.

 -- R. Douglas Barbieri <doug@dooglio.net>  Thu, 29 Sep 2016 12:47:27 -0700

snapmanagercgi (1.1.12.0~xenial) xenial; urgency=high

  * SNAP-440: Removed add_ssl_keys() method and replaced with parameter to
    QCassandraSession::connect() method.

 -- R. Douglas Barbieri <doug@dooglio.net>  Thu, 29 Sep 2016 12:47:27 -0700

snapmanagercgi (1.1.11.0~xenial) xenial; urgency=high

  * SNAP-440: Fixed bug where /etc/cassandra/ssl was not being deleted on purge.

 -- R. Douglas Barbieri <doug@dooglio.net>  Wed, 28 Sep 2016 22:39:36 -0700

snapmanagercgi (1.1.10.0~xenial) xenial; urgency=high

  * SNAP-440: Added purge-keys ability for cassandra.

 -- R. Douglas Barbieri <doug@dooglio.net>  Wed, 28 Sep 2016 19:00:30 -0700

snapmanagercgi (1.1.9.0~xenial) xenial; urgency=high

  * SNAP-440: now if a value isn't there, you can create it.

 -- R. Douglas Barbieri <doug@dooglio.net>  Wed, 28 Sep 2016 13:00:05 -0700

snapmanagercgi (1.1.8.0~xenial) xenial; urgency=high

  * SNAP-110: Ignore !<name> when installing packages.

 -- Alexis Wilke <alexis@m2osw.com>  Wed, 28 Sep 2016 11:28:54 -0700

snapmanagercgi (1.1.7.0~xenial) xenial; urgency=high

  * SNAP-440: turn off cassandra reboot after every change

 -- R. Douglas Barbieri <doug@dooglio.net>  Wed, 28 Sep 2016 10:36:48 -0700

snapmanagercgi (1.1.6.0~xenial) xenial; urgency=high

  * SNAP-110: Testing another way, somehow it still says "Uninstall" when
    it is in "Highlight" mode.

 -- Alexis Wilke <alexis@m2osw.com>  Wed, 28 Sep 2016 09:46:54 -0700

snapmanagercgi (1.1.5.0~xenial) xenial; urgency=high

  * SNAP-110: Added a test to know whether Cassandra is installed.

 -- Alexis Wilke <alexis@m2osw.com>  Wed, 28 Sep 2016 08:48:54 -0700

snapmanagercgi (1.1.4.0~xenial) xenial; urgency=high

  * SNAP-110: The Install/Uninstall was decided using WARNING, changed to
    highlight so it works with the new version.

 -- Alexis Wilke <alexis@m2osw.com>  Wed, 28 Sep 2016 08:10:54 -0700

snapmanagercgi (1.1.3.0~xenial) xenial; urgency=high

  * SNAP-440: Fixed issues with server-to-server Cassandra SSL key exchange.

 -- R. Douglas Barbieri <doug@dooglio.net>  Mon, 26 Sep 2016 19:25:01 -0700

snapmanagercgi (1.1.2.1~xenial) xenial; urgency=high

  * SNAP-440: Numerous changes for key negotiation.

 -- Doug Barbieri <doug@dooglio.net>  Sun, 25 Sep 2016 12:36:10 -0700

snapmanagercgi (1.1.1.1~xenial) xenial; urgency=high

  * SNAP-440: Added YAML-CPP support for parsing the Cassandra conf file.

 -- Doug Barbieri <doug@dooglio.net>  Sat, 24 Sep 2016 15:05:05 -0700

snapmanagercgi (1.1.0.1~xenial) xenial; urgency=high

  * SNAP-440: added SSL support.

 -- R. Douglas Barbieri <doug@dooglio.net>  Wed, 21 Sep 2016 16:54:11 -0700

snapmanagercgi (1.0.44.1~xenial) xenial; urgency=high

  * SNAP-110: Hide some bundles if they have a conflict.

 -- Alexis Wilke <alexis@m2osw.com>  Tue, 27 Sep 2016 13:17:47 -0700

snapmanagercgi (1.0.43.0~xenial) xenial; urgency=high

  * SNAP-326: Added the deletion of the cached scripts on purge.

 -- Alexis Wilke <alexis@m2osw.com>  Mon, 26 Sep 2016 16:01:46 -0700

snapmanagercgi (1.0.42.0~xenial) xenial; urgency=high

  * SNAP-326: Highlight the swap file info if considered to be in the wrong
    state (i.e. there along Cassandra, not there and no Cassandra...)

 -- Alexis Wilke <alexis@m2osw.com>  Mon, 26 Sep 2016 15:49:46 -0700

snapmanagercgi (1.0.41.0~xenial) xenial; urgency=high

  * SNAP-438: Added proper code to save data in override.conf instead
    of directly in the .service file.

 -- Alexis Wilke <alexis@m2osw.com>  Mon, 26 Sep 2016 13:05:46 -0700

snapmanagercgi (1.0.40.0~xenial) xenial; urgency=high

  * SNAP-424: Moved the bundle-scripts folder to the cache instead of the
    data directory.

 -- Alexis Wilke <alexis@m2osw.com>  Mon, 26 Sep 2016 12:33:46 -0700

snapmanagercgi (1.0.39.0~xenial) xenial; urgency=high

  * SNAP-435: Offer a field in snapmanager.cgi to redirect unwanted users.

 -- Alexis Wilke <alexis@m2osw.com>  Sun, 25 Sep 2016 19:51:49 -0700

snapmanagercgi (1.0.38.1~xenial) xenial; urgency=high

  * SNAP-432: Added a redirect for users who are not authorized. By default
    this is turned off. This redirect will only happen if they hit
    snapmanager.cgi and not the snapmanager "website" (one page really.)

 -- Alexis Wilke <alexis@m2osw.com>  Sun, 25 Sep 2016 18:19:47 -0700

snapmanagercgi (1.0.38.0~xenial) xenial; urgency=high

  * SNAP-289: Applied fixes to lines of code pointed out by Coverity.
  * Test the return value of the doc.setContent(), chmod(), chownnm(),
    lseek() functions.

 -- Alexis Wilke <alexis@m2osw.com>  Sat, 24 Sep 2016 21:28:48 -0700

snapmanagercgi (1.0.37.0~xenial) xenial; urgency=high

  * SNAP-289: Removed obj->enum_name::enum_value so Coverity is happy.

 -- Alexis Wilke <alexis@m2osw.com>  Fri, 23 Sep 2016 18:56:49 -0700

snapmanagercgi (1.0.36.0~xenial) xenial; urgency=high

  * SNAP-110: Noticed that 3 bundle files were not getting installed.
  * Also two were not being checked.

 -- Alexis Wilke <alexis@m2osw.com>  Fri, 23 Sep 2016 17:50:49 -0700

snapmanagercgi (1.0.35.0~xenial) xenial; urgency=high

  * SNAP-110: Fixed up other configuration file installation.

 -- Alexis Wilke <alexis@m2osw.com>  Fri, 23 Sep 2016 16:52:49 -0700

snapmanagercgi (1.0.34.0~xenial) xenial; urgency=high

  * SNAP-110: Moved .properties files under .../logger/.

 -- Alexis Wilke <alexis@m2osw.com>  Fri, 23 Sep 2016 15:08:49 -0700

snapmanagercgi (1.0.33.0~xenial) xenial; urgency=high

  * SNAP-110: Made sure we had a rule to setup CMAKE_BUILD_TYPE before we
    start compiling anything.

 -- Alexis Wilke <alexis@m2osw.com>  Thu, 15 Sep 2016 17:36:07 -0700

snapmanagercgi (1.0.32.0~xenial) xenial; urgency=high

  * SNAP-110: Fixed the handling of the comment for broadcast_rpc_address
    and auto_snapshot.

 -- Alexis Wilke <alexis@m2osw.com>  Thu, 15 Sep 2016 13:55:07 -0700

snapmanagercgi (1.0.31.0~xenial) xenial; urgency=high

  * SNAP-110: Fixed the replacement of a variable when it may be commented.

 -- Alexis Wilke <alexis@m2osw.com>  Thu, 15 Sep 2016 13:39:07 -0700

snapmanagercgi (1.0.30.0~xenial) xenial; urgency=high

  * SNAP-110: Applied fix so we can change the "seeds" cassandra.yaml field.

 -- Alexis Wilke <alexis@m2osw.com>  Thu, 15 Sep 2016 12:56:07 -0700

snapmanagercgi (1.0.29.0~xenial) xenial; urgency=high

  * SNAP-110: Bumped version to get my test system to upgrade properly.

 -- Alexis Wilke <alexis@m2osw.com>  Tue, 13 Sep 2016 11:59:22 -0700

snapmanagercgi (1.0.28.0~xenial) xenial; urgency=high

  * SNAP-110: Okay, this time the actual implementation.

 -- Alexis Wilke <alexis@m2osw.com>  Fri, 09 Sep 2016 02:00:55 -0700

snapmanagercgi (1.0.27.0~xenial) xenial; urgency=high

  * SNAP-110: Getting there, adding more logs and probably the correct code too.

 -- Alexis Wilke <alexis@m2osw.com>  Fri, 09 Sep 2016 02:00:55 -0700

snapmanagercgi (1.0.26.0~xenial) xenial; urgency=high

  * SNAP-110: Added more test code to understand how to retrieve the
    replication factor with our existing interface.

 -- Alexis Wilke <alexis@m2osw.com>  Fri, 09 Sep 2016 02:00:55 -0700

snapmanagercgi (1.0.25.0~xenial) xenial; urgency=high

  * SNAP-110: Added code to support changing the replication factor.

 -- Alexis Wilke <alexis@m2osw.com>  Fri, 09 Sep 2016 02:00:55 -0700

snapmanagercgi (1.0.24.0~xenial) xenial; urgency=high

  * SNAP-110: Added a warning along the highlight so people know why the
    memory entry gets lit.

 -- Alexis Wilke <alexis@m2osw.com>  Thu, 08 Sep 2016 22:19:04 -0700

snapmanagercgi (1.0.23.0~xenial) xenial; urgency=high

  * SNAP-110: Added the highlight class that was still missing.

 -- Alexis Wilke <alexis@m2osw.com>  Thu, 08 Sep 2016 19:40:04 -0700

snapmanagercgi (1.0.22.0~xenial) xenial; urgency=high

  * SNAP-110: Fixed the VPN script name so it is defined in one place and
    reused as required. Also use the cache path instead of the lib path.

 -- Alexis Wilke <alexis@m2osw.com>  Thu, 08 Sep 2016 14:23:15 -0700

snapmanagercgi (1.0.21.0~xenial) xenial; urgency=high

  * SNAP-110: Somehow some messages for local processes make it to other
    servers.

 -- Alexis Wilke <alexis@m2osw.com>  Thu, 08 Sep 2016 12:36:39 -0700

snapmanagercgi (1.0.20.0~xenial) xenial; urgency=high

  * SNAP-110: Need to open the input file before reading from it.

 -- Alexis Wilke <alexis@m2osw.com>  Thu, 08 Sep 2016 09:19:39 -0700

snapmanagercgi (1.0.19.0~xenial) xenial; urgency=high

  * Fixed the sending of the CASSANDRAQUERY message.

 -- Alexis Wilke <alexis@m2osw.com>  Wed, 07 Sep 2016 09:52:41 -0700

snapmanagercgi (1.0.18.0~xenial) xenial; urgency=high

  * Okay, there is a synchronization problem. I added a sleep() as a
    temporary hack until we do better...

 -- Alexis Wilke <alexis@m2osw.com>  Tue, 06 Sep 2016 02:00:54 -0700

snapmanagercgi (1.0.17.0~xenial) xenial; urgency=high

  * Trying to understand why apt-get update returns 100 by no error messages.

 -- Alexis Wilke <alexis@m2osw.com>  Tue, 06 Sep 2016 02:00:54 -0700

snapmanagercgi (1.0.16.1~xenial) xenial; urgency=high

  * Still an error with reading the zone files. Try again.

 -- R. Douglas Barbieri <doug@dooglio.net>  Sat, 03 Sep 2016 23:47:39 -0700

snapmanagercgi (1.0.15.1~xenial) xenial; urgency=high

  * Fixed error in script call.

 -- R. Douglas Barbieri <doug@dooglio.net>  Sat, 03 Sep 2016 23:16:19 -0700

snapmanagercgi (1.0.14.1~xenial) xenial; urgency=high

  * Bumped version for script fixes.

 -- R. Douglas Barbieri <doug@dooglio.net>  Sat, 03 Sep 2016 23:08:32 -0700

snapmanagercgi (1.0.13.1~xenial) xenial; urgency=high

  * Added dns plugin.

 -- R. Douglas Barbieri <doug@dooglio.net>  Sat, 03 Sep 2016 18:19:18 -0700

snapmanagercgi (1.0.12.0~xenial) xenial; urgency=high

  * SNAP-110: Added the affected-services tag to the XSD definitions.

 -- Alexis Wilke <alexis@m2osw.com>  Mon, 29 Aug 2016 02:00:55 -0700

snapmanagercgi (1.0.11.0~xenial) xenial; urgency=high

  * Fix for snapcgi apache conf file.

 -- Doug Barbieri <doug@dooglio.net>  Mon, 22 Aug 2016 18:28:34 -0700

snapmanagercgi (1.0.10.1~xenial) xenial; urgency=high

  * Bumping to accomodate new change to enable openvpn.

 -- Doug Barbieri <doug@dooglio.net>  Fri, 19 Aug 2016 14:47:59 -0700

snapmanagercgi (1.0.9.0~xenial) xenial; urgency=high

  * SNAP-406: Adding various logs to try to find out where it crashes
    with an invalid string.

 -- Alexis Wilke <alexis@m2osw.com>  Thu, 18 Aug 2016 14:07:14 -0700

snapmanagercgi (1.0.8.0~xenial) xenial; urgency=high

  * Applied a couple of fixes to the handling of installation bundles.

 -- Alexis Wilke <alexis@m2osw.com>  Thu, 18 Aug 2016 14:07:14 -0700

snapmanagercgi (1.0.7.2~xenial) xenial; urgency=high

  * SNAP-403: Now puts up vpn client box *only* on clients, and similar for servers.

 -- R. Douglas Barbieri <doug@dooglio.net>  Tue, 16 Aug 2016 18:15:23 -0700

snapmanagercgi (1.0.7.1~xenial) xenial; urgency=high

  * SNAP-403: Can't use "ovpn" suffix under linux
  * SNAP-403: <crt> is wrong: it is really <cert>

 -- R. Douglas Barbieri <doug@dooglio.net>  Tue, 16 Aug 2016 17:17:31 -0700

snapmanagercgi (1.0.7.0~xenial) xenial; urgency=high

  * SNAP-403: Need to remove script before trying to overwrite it.

 -- Doug Barbieri <doug@dooglio.net>  Tue, 16 Aug 2016 16:51:41 -0700

snapmanagercgi (1.0.6.7~xenialm2osw4) xenial; urgency=high

  * SNAP-403: Now can handle text without any '\n's in it.

 -- R. Douglas Barbieri <doug@dooglio.net>  Tue, 16 Aug 2016 16:26:58 -0700

snapmanagercgi (1.0.6.7~xenialm2osw3) xenial; urgency=high

  * SNAP-403: Now using public_ip for script, and clients are one per line.

 -- R. Douglas Barbieri <doug@dooglio.net>  Tue, 16 Aug 2016 15:37:00 -0700

snapmanagercgi (1.0.6.7~xenialm2osw2) xenial; urgency=high

  * SNAP-403: Bumping version for testing of new client-level functionality in plugin

 -- Doug Barbieri <doug@dooglio.net>  Tue, 16 Aug 2016 14:55:46 -0700

snapmanagercgi (1.0.6.7~xenialm2osw1) xenial; urgency=high

  * SNAP-403: Text box appears with no button for VPN certs.

 -- Doug Barbieri <doug@dooglio.net>  Tue, 16 Aug 2016 13:10:27 -0700

snapmanagercgi (1.0.6~xenial) xenial; urgency=high

  * SNAP-110: Also make the script executable (755).

 -- Alexis Wilke <alexis@m2osw.com>  Thu, 11 Aug 2016 16:03:24 -0700

snapmanagercgi (1.0.5~xenial) xenial; urgency=high

  * SNAP-110: Fixed the snapmanagercgi so it sends the bundle variables
    name and value instead of just the name of the variable.
  * SNAP-110: Also applied a fix in the event a variable entry is just a
    name so it works as expected in the installer.

 -- Alexis Wilke <alexis@m2osw.com>  Thu, 11 Aug 2016 09:07:09 -0700

snapmanagercgi (1.0.4~xenial) xenial; urgency=high

  * SNAP-110: Change the scheme to make use of a preinst/postinst script
    file instead of calling system() with that one long script.

 -- Alexis Wilke <alexis@m2osw.com>  Wed, 10 Aug 2016 12:25:49 -0700

snapmanagercgi (1.0.3.1~xenial) xenial; urgency=high

  * Taking back out apache confs and sites we put in.

 -- Doug Barbieri <doug@dooglio.net>  Sun, 07 Aug 2016 17:47:52 -0700

snapmanagercgi (1.0.2.1~xenial) xenial; urgency=high

  * SNAP-110: Delete the bundles.status whenever a bundle gets intalled/uninstalled.
  * SNAP-110: Missed one 'e'.

 -- Doug Barbieri <doug@dooglio.net>  Mon, 01 Aug 2016 18:06:07 -0700

snapmanagercgi (1.0.1.78~xenial) xenial; urgency=high

  * SNAP-110: Removed the extra quotes for the Dpkg::Options::=...

 -- Doug Barbieri <doug@dooglio.net>  Mon, 01 Aug 2016 16:17:44 -0700

snapmanagercgi (1.0.0) xenial; urgency=high

  * Initial release of packaging for snapmanager.cgi.

 -- Alexis Wilke <alexis@m2osw.com>  Wed, 25 May 2016 08:31:39 -0700<|MERGE_RESOLUTION|>--- conflicted
+++ resolved
@@ -1,14 +1,10 @@
-<<<<<<< HEAD
 snapmanager (1.3.3.0~xenial) xenial; urgency=high
 
   * Adding accordion jQuery UI to the main snapmanager page.
 
  -- R. Douglas Barbieri <doug@dooglio.net>  Sun, 12 Feb 2017 00:08:29 -0800
 
-snapmanager (1.3.2.2~xenial) xenial; urgency=high
-=======
 snapmanager (1.3.2.3~xenial) xenial; urgency=high
->>>>>>> 97c722ab
 
   * Nightly build.
 
