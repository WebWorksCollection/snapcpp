--- conflicted
+++ resolved
@@ -1,8 +1,4 @@
-<<<<<<< HEAD
-snapbackend (1.0.16.33~xenial) xenial; urgency=high
-=======
 snapbackend (1.0.16.34~xenial) xenial; urgency=high
->>>>>>> b419296f
 
   * Nightly build.
 
