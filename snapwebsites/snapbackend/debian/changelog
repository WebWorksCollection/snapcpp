<<<<<<< HEAD
snapbackend (1.0.23.0~xenial) xenial; urgency=high

  * EX-131: Now uses the new `widget_select` UI in snapmanager.

 -- R. Douglas Barbieri <doug@dooglio.net>  Wed, 14 Jun 2017 18:43:39 -0700
=======
snapbackend (1.0.22.2~xenial) xenial; urgency=high

  * Nightly build.

 -- Build Server <build@m2osw.com>  Wed, 14 Jun 2017 02:00:54 -0700
>>>>>>> 4391525f

snapbackend (1.0.22.0~xenial) xenial; urgency=high

  * EX-131: Added the snaplistjournal to the list of services to start in the
    snapbackend.postinst script.

 -- Alexis Wilke <alexis@m2osw.com>  Tue, 13 Jun 2016 17:14:25 -0800

snapbackend (1.0.21.0~xenial) xenial; urgency=high

  * EX-131: Fixed the name from snaplistd to snaplistjournal in .install file.

 -- Alexis Wilke <alexis@m2osw.com>  Tue, 13 Jun 2016 11:25:37 -0800

snapbackend (1.0.20.0~xenial) xenial; urgency=high

  * EX-131: Adding the new `listjournal` backend.

 -- Alexis Wilke <alexis@m2osw.com>  Tue, 13 Jun 2016 11:25:37 -0800

snapbackend (1.0.19.1~xenial) xenial; urgency=high

  * Added broadcast for backend status.

 -- R. Douglas Barbieri <doug@dooglio.net>  Tue, 06 Jun 2017 15:04:43 -0700

snapbackend (1.0.18.0~xenial) xenial; urgency=high

  * Bumped copyright notices to 2017.

 -- Alexis Wilke <alexis@m2osw.com>  Sat, 21 Dec 2017 14:44:48 -0800

snapbackend (1.0.17.0~xenial) xenial; urgency=high

  * EX-158: Reduced the restart timeout for pagelist to 5min instead of 1h.

 -- Alexis Wilke <alexis@m2osw.com>  Wed, 14 Dec 2016 13:39:48 -0800

snapbackend (1.0.16.0~xenial) xenial; urgency=high

  * SNAP-110: Increased stop wait from 1 min. to 5 min.

 -- Alexis Wilke <alexis@m2osw.com>  Wed, 09 Nov 2016 22:27:47 -0700

snapbackend (1.0.15.0~xenial) xenial; urgency=high

  * SNAP-110: Added -q on the `systemctl is-enabled ...` command.

 -- Alexis Wilke <alexis@m2osw.com>  Mon, 31 Oct 2016 12:43:47 -0700

snapbackend (1.0.14.0~xenial) xenial; urgency=high

  * SNAP-465: Added -q to systemctl when using is-active so we avoid output
    in our scripts.

 -- Alexis Wilke <alexis@m2osw.com>  Sun, 30 Oct 2016 23:44:46 -0700

snapbackend (1.0.13.0~xenial) xenial; urgency=high

  * SNAP-491: Make use of the snapstop command to stop snapbackend processes.

 -- Alexis Wilke <alexis@m2osw.com>  Wed, 20 Oct 2016 11:17:49 -0700

snapbackend (1.0.12.0~xenial) xenial; urgency=high

  * SNAP-461: Removed "Requires=..." since all servers can run by themselves.

 -- Alexis Wilke <alexis@m2osw.com>  Wed, 19 Oct 2016 12:21:49 -0700

snapbackend (1.0.11.0~xenial) xenial; urgency=high

  * SNAP-481: Use 1,000 as the RLIMIT_NPROC. It is per user, not process.

 -- Alexis Wilke <alexis@m2osw.com>  Sat, 15 Oct 2016 17:59:49 -0700

snapbackend (1.0.10.0~xenial) xenial; urgency=high

  * SNAP-481: Drastically limit the number of sub-processes the snapbackend
    can create between 100 and 1,000.

 -- Alexis Wilke <alexis@m2osw.com>  Sat, 15 Oct 2016 12:07:49 -0700

snapbackend (1.0.9.0~xenial) xenial; urgency=high

  * SNAP-439: Added the NoNewPrivileges flag to the sendmail service because
    without it postfix /usr/sbin/postdrop fails to drop new emails (i.e. the
    group cannot change to "postdrop".)

 -- Alexis Wilke <alexis@m2osw.com>  Tue, 27 Sep 2016 17:40:40 -0700

snapbackend (1.0.8.0~xenial) xenial; urgency=high

  * SNAP-413: Replaced the snapcreatetables call with the NEWTABLE signal.

 -- Alexis Wilke <alexis@m2osw.com>  Tue, 27 Sep 2016 14:50:47 -0700

snapbackend (1.0.7.0~xenial) xenial; urgency=high

  * SNAP-438: Fixed the misspelled "Se[r]vice" for the RestartSec parameter.

 -- Alexis Wilke <alexis@m2osw.com>  Mon, 26 Sep 2016 23:13:09 -0700

snapbackend (1.0.6.0~xenial) xenial; urgency=high

  * SNAP-438: Added the SECTION flag, without it the section won't work.
  * Fixed the cache once a service configuration is changed.

 -- Alexis Wilke <alexis@m2osw.com>  Mon, 26 Sep 2016 17:39:09 -0700

snapbackend (1.0.5.0~xenial) xenial; urgency=high

  * SNAP-438: Added proper code to save data in override.conf instead
    of directly in the .service file.

 -- Alexis Wilke <alexis@m2osw.com>  Mon, 26 Sep 2016 13:06:09 -0700

snapbackend (1.0.4.0~xenial) xenial; urgency=high

  * SNAP-110: Bumped version to get my test system to upgrade properly.

 -- Alexis Wilke <alexis@m2osw.com>  Tue, 13 Sep 2016 11:59:22 -0700

snapbackend (1.0.3.0~xenial) xenial; urgency=high

  * Applied a fix so disabling/enabling/activating a service works.

 -- Alexis Wilke <alexis@m2osw.com>  Sun, 28 Aug 2016 10:10:16 -0700

snapbackend (1.0.2.0~xenial) xenial; urgency=high

  * The .timer file also needs to be installed by us.

 -- Alexis Wilke <alexis@m2osw.com>  Fri, 26 Aug 2016 02:00:52 -0700

snapbackend (1.0.1.1~xenial) xenial; urgency=high

  * Fixing install mistakes with new systemd services.

 -- Doug Barbieri <doug@dooglio.net>  Thu, 25 Aug 2016 20:11:35 -0700

snapbackend (1.0.0) xenial; urgency=high

  * Initial release of packaging.

 -- R. Douglas Barbieri <doug@dooglio.net>  Wed, 26 May 2016 22:49:55 -0800<|MERGE_RESOLUTION|>--- conflicted
+++ resolved
@@ -1,18 +1,10 @@
-<<<<<<< HEAD
 snapbackend (1.0.23.0~xenial) xenial; urgency=high
 
   * EX-131: Now uses the new `widget_select` UI in snapmanager.
 
  -- R. Douglas Barbieri <doug@dooglio.net>  Wed, 14 Jun 2017 18:43:39 -0700
-=======
+
 snapbackend (1.0.22.2~xenial) xenial; urgency=high
-
-  * Nightly build.
-
- -- Build Server <build@m2osw.com>  Wed, 14 Jun 2017 02:00:54 -0700
->>>>>>> 4391525f
-
-snapbackend (1.0.22.0~xenial) xenial; urgency=high
 
   * EX-131: Added the snaplistjournal to the list of services to start in the
     snapbackend.postinst script.
