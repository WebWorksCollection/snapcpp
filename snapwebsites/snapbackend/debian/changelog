--- conflicted
+++ resolved
@@ -1,8 +1,4 @@
-<<<<<<< HEAD
-snapbackend (1.0.9.9~xenial) xenial; urgency=high
-=======
 snapbackend (1.0.11.1~xenial) xenial; urgency=high
->>>>>>> 575990e8
 
   * Nightly build.
 
