--- conflicted
+++ resolved
@@ -1,14 +1,10 @@
-<<<<<<< HEAD
 snapbackend (1.0.19.0~xenial) xenial; urgency=high
 
   * Added broadcast for backend status.
 
  -- R. Douglas Barbieri <doug@dooglio.net>  Tue, 06 Jun 2017 15:04:43 -0700
 
-snapbackend (1.0.18.139~xenial) xenial; urgency=high
-=======
 snapbackend (1.0.18.140~xenial) xenial; urgency=high
->>>>>>> 57a9c6b7
 
   * Nightly build.
 
