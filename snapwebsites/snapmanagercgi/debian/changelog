--- conflicted
+++ resolved
@@ -1,14 +1,10 @@
-<<<<<<< HEAD
-snapmanagercgi (1.0.11.9~xenial) xenial; urgency=high
+snapmanagercgi (1.0.12.1~xenial) xenial; urgency=high
 
   * Nightly build.
 
  -- Doug Barbieri <doug@dooglio.net>  Mon, 29 Aug 2016 12:53:46 -0700
 
-snapmanagercgi (1.0.11.8~xenial) xenial; urgency=high
-=======
 snapmanagercgi (1.0.12.0~xenial) xenial; urgency=high
->>>>>>> ce46c3da
 
   * SNAP-110: Added the affected-services tag to the XSD definitions.
 
