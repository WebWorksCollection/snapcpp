--- conflicted
+++ resolved
@@ -1,4 +1,3 @@
-<<<<<<< HEAD
 snapmanagercgi (1.1.2.1~xenial) xenial; urgency=high
 
   * SNAP-440: Numerous changes for key negotiation.
@@ -28,7 +27,7 @@
   * SNAP-440: added SSL support.
 
  -- R. Douglas Barbieri <doug@dooglio.net>  Wed, 21 Sep 2016 16:54:11 -0700
-=======
+
 snapmanagercgi (1.0.38.1~xenial) xenial; urgency=high
 
   * Nightly build.
@@ -67,7 +66,6 @@
   * SNAP-110: Moved .properties files under .../logger/.
 
  -- Alexis Wilke <alexis@m2osw.com>  Fri, 23 Sep 2016 15:08:49 -0700
->>>>>>> c0aa6abe
 
 snapmanagercgi (1.0.33.0~xenial) xenial; urgency=high
 
