--- conflicted
+++ resolved
@@ -1,14 +1,14 @@
+snapmanagercgi (1.1.8.0~xenial) xenial; urgency=high
+
+  * SNAP-110: Ignore !<name> when installing packages.
+
+ -- Alexis Wilke <alexis@m2osw.com>  Wed, 28 Sep 2016 11:28:54 -0700
+
 snapmanagercgi (1.1.7.0~xenial) xenial; urgency=high
 
-<<<<<<< HEAD
-  * SNAP-110: Ignore !<name> when installing packages.
-
- -- Alexis Wilke <alexis@m2osw.com>  Wed, 28 Sep 2016 11:28:54 -0700
-=======
   * SNAP-440: turn off cassandra reboot after every change
 
  -- R. Douglas Barbieri <doug@dooglio.net>  Wed, 28 Sep 2016 10:36:48 -0700
->>>>>>> fac38153
 
 snapmanagercgi (1.1.6.0~xenial) xenial; urgency=high
 
