<<<<<<< HEAD
snapmanagercgi (1.2.43.1~xenial) xenial; urgency=high

  * Nightly build.

 -- Doug Barbieri <doug@dooglio.net>  Thu, 10 Nov 2016 20:21:21 -0800
=======
snapmanagercgi (1.2.44.1~xenial) xenial; urgency=high

  * Nightly build.

 -- Build Server <build@m2osw.com>  Sun, 13 Nov 2016 02:00:45 -0800

snapmanagercgi (1.2.44.0~xenial) xenial; urgency=high

  * SNAP-465: Actually put the snap-named-jail.conf in the package.

 -- Alexis Wilke <alexis@m2osw.com>  Sat, 12 Nov 2016 13:52:50 -0800
>>>>>>> 798c1f99

snapmanagercgi (1.2.43.0~xenial) xenial; urgency=high

  * SNAP-110: The server_name must be highlighted and not be a warning when
    it is commented out. Otherwise we cannot edit the field at all.

 -- Alexis Wilke <alexis@m2osw.com>  Thu, 10 Nov 2016 15:56:50 -0800

snapmanagercgi (1.2.42.0~xenial) xenial; urgency=high

  * SNAP-110: Actually the script needs to work whether things are installed
    or not. That's the correct procedure under Debian. So do not remove
    the /etc/dpkg/dpkg.cfg.d/snapmanager-dpkg-update script...
  * Added test in logrotate script to skip the postrotate in
    case snapsignal is not available anymore.

 -- Alexis Wilke <alexis@m2osw.com>  Thu, 10 Nov 2016 15:56:50 -0800

snapmanagercgi (1.2.41.0~xenial) xenial; urgency=high

  * SNAP-110: On a "remove" we have to cancel the dpkg callback.
    (a.k.a. delete the /etc/dpkg/dpkg.cfg.d/snapmanager-dpkg-update script)

 -- Alexis Wilke <alexis@m2osw.com>  Thu, 10 Nov 2016 11:34:49 -0800

snapmanagercgi (1.2.40.0~xenial) xenial; urgency=high

  * SNAP-110: Made the ServerName a comment by default again.
  * Changed the field to a WARNING if ServerName is commented.

 -- Alexis Wilke <alexis@m2osw.com>  Wed, 09 Nov 2016 23:48:47 -0700

snapmanagercgi (1.2.39.0~xenial) xenial; urgency=high

  * SNAP-509: Allow favicon.ico to go through.
  * SNAP-110: Increased stop wait from 1 min. to 5 min.
  * Create /etc/apache2/snap-conf instead of /usr/share/snapwebsites/...
  * Removed the /etc/apache2/snap-conf/snapmanager on a purge.

 -- Alexis Wilke <alexis@m2osw.com>  Wed, 09 Nov 2016 22:27:47 -0700

snapmanagercgi (1.2.38.0~xenial) xenial; urgency=high

  * SNAP-509: Added a redirect for "/" to "/snapmanager" when index.html is
    not accessible (it makes more sense, I think.)

 -- Alexis Wilke <alexis@m2osw.com>  Tue, 08 Nov 2016 22:42:50 -0800

snapmanagercgi (1.2.37.0~xenial) xenial; urgency=high

  * SNAP-509: Missed a couple of /cgi-bin/snapmanager.cgi, converted now.

 -- Alexis Wilke <alexis@m2osw.com>  Tue, 08 Nov 2016 22:25:50 -0800

snapmanagercgi (1.2.36.0~xenial) xenial; urgency=high

  * SNAP-509: The REQUEST_URI actually includes the Query String...

 -- Alexis Wilke <alexis@m2osw.com>  Tue, 08 Nov 2016 22:05:50 -0800

snapmanagercgi (1.2.35.0~xenial) xenial; urgency=high

  * SNAP-509: Added wrong path to log so we can see why it fails.
  * Made a few more updated to the index.html.
  * Fixed the path in the Home and Log Out links.

 -- Alexis Wilke <alexis@m2osw.com>  Tue, 08 Nov 2016 21:54:50 -0800

snapmanagercgi (1.2.34.0~xenial) xenial; urgency=high

  * SNAP-509: Access to snapmanager.cgi is now through "/snapmanager" only.

 -- Alexis Wilke <alexis@m2osw.com>  Tue, 08 Nov 2016 21:29:50 -0800

snapmanagercgi (1.2.33.0~xenial) xenial; urgency=high

  * SNAP-509: Ignore all parameters on command line of snapmanager.cgi.
  * Changed snapmanager-apache2.conf to use RewriteRule which prevents unwanted
    access (because all is sent to snapmanager.cgi which is in control).
  * SNAP-110: Moved snapmanager.cgi to /var/www/snapmanager/cgi-bin so it is
    not universally accessible.

 -- Alexis Wilke <alexis@m2osw.com>  Tue, 08 Nov 2016 12:24:50 -0800

snapmanagercgi (1.2.32.0~xenial) xenial; urgency=high

  * SNAP-484: Remove all the snapmanager sessions on a --purge.
  * Added the signal handlers to the snapmanagercgi/snapmanagerdaemon.

 -- Alexis Wilke <alexis@m2osw.com>  Mon, 07 Nov 2016 22:16:48 -0700

snapmanagercgi (1.2.31.0~xenial) xenial; urgency=high

  * SNAP-484: Added a logout link.

 -- Alexis Wilke <alexis@m2osw.com>  Mon, 07 Nov 2016 20:45:48 -0700

snapmanagercgi (1.2.30.0~xenial) xenial; urgency=high

  * SNAP-484: Made the user_name variable a field so we know who is logged in.
  * Fixed the write() to the session to include a "\n".
  * Fixed a test with == instead of !=, so old sessions do get deleted.

 -- Alexis Wilke <alexis@m2osw.com>  Mon, 07 Nov 2016 16:46:48 -0700

snapmanagercgi (1.2.29.0~xenial) xenial; urgency=high

  * SNAP-484: Fixed the user_password check, it needed to use !=.
  * Added logs to the login operation.

 -- Alexis Wilke <alexis@m2osw.com>  Mon, 07 Nov 2016 16:46:48 -0700

snapmanagercgi (1.2.28.0~xenial) xenial; urgency=high

  * SNAP-484: Prevent reinterpretation of the POST after a log in.
  * Added a snappassword.log file to log output of snappassword.
  * Added a corresponding logrotate entry.
  * exit(2) if password file cannot be read or user cannot be found.
  * Fixed the test of the exit code using proper macros.
  * Added a '\n' at the end of the session file.
  * Added a link back to home when outputting an error.

 -- Alexis Wilke <alexis@m2osw.com>  Mon, 07 Nov 2016 17:43:48 -0700

snapmanagercgi (1.2.27.0~xenial) xenial; urgency=high

  * SNAP-484: Fixed session ID generation (race condition and loop test.)

 -- Alexis Wilke <alexis@m2osw.com>  Mon, 07 Nov 2016 16:46:48 -0700

snapmanagercgi (1.2.26.0~xenial) xenial; urgency=high

  * SNAP-484: Making snappassword --check work for non-root users.

 -- Alexis Wilke <alexis@m2osw.com>  Mon, 07 Nov 2016 16:13:48 -0700

snapmanagercgi (1.2.25.0~xenial) xenial; urgency=high

  * SNAP-484: Test the cookie on the GET only.
  * Fixed the form further, especially, the button is a "submit" now.

 -- Alexis Wilke <alexis@m2osw.com>  Mon, 07 Nov 2016 16:13:48 -0700

snapmanagercgi (1.2.24.0~xenial) xenial; urgency=high

  * SNAP-484: Fixed the replace_all_copy() with just replace_all().
  * Enhanced the form, added validation of at least one character.
  * Fixed the form declaration, it now includes an action.

 -- Alexis Wilke <alexis@m2osw.com>  Mon, 07 Nov 2016 15:53:48 -0700

snapmanagercgi (1.2.23.0~xenial) xenial; urgency=high

  * SNAP-484: Printed the HTML twice, removed first output.

 -- Alexis Wilke <alexis@m2osw.com>  Mon, 07 Nov 2016 15:20:48 -0700

snapmanagercgi (1.2.22.0~xenial) xenial; urgency=high

  * SNAP-484: Try again with logs. It is still not work right.

 -- Alexis Wilke <alexis@m2osw.com>  Mon, 07 Nov 2016 14:58:48 -0700

snapmanagercgi (1.2.21.0~xenial) xenial; urgency=high

  * SNAP-484: Wrong return when the loging page is displayed.

 -- Alexis Wilke <alexis@m2osw.com>  Mon, 07 Nov 2016 14:58:48 -0700

snapmanagercgi (1.2.20.0~xenial) xenial; urgency=high

  * SNAP-484: Properly installed the snapmanager-login.html file.
  * On purge, delete the snapmanagercgi.pwd file.

 -- Alexis Wilke <alexis@m2osw.com>  Mon, 07 Nov 2016 14:28:48 -0700

snapmanagercgi (1.2.19.0~xenial) xenial; urgency=high

  * SNAP-484: Implemented the support for a cookie.
  * Added a login HTML file.

 -- Alexis Wilke <alexis@m2osw.com>  Mon, 07 Nov 2016 13:38:48 -0700

snapmanagercgi (1.2.18.0~xenial) xenial; urgency=high

  * SNAP-484: snappassword needs to be explicitly installed.

 -- Alexis Wilke <alexis@m2osw.com>  Sun, 06 Nov 2016 23:26:48 -0700

snapmanagercgi (1.2.17.0~xenial) xenial; urgency=high

  * SNAP-484: Fixed a couple of bugs in the config script.

 -- Alexis Wilke <alexis@m2osw.com>  Sun, 06 Nov 2016 23:16:48 -0700

snapmanagercgi (1.2.16.0~xenial) xenial; urgency=high

  * SNAP-484: The templates file cannot include comments anywhere.

 -- Alexis Wilke <alexis@m2osw.com>  Sun, 06 Nov 2016 23:01:48 -0700

snapmanagercgi (1.2.15.0~xenial) xenial; urgency=high

  * SNAP-484: The passwords folder is in snapmanagercgi, not -daemon.

 -- Alexis Wilke <alexis@m2osw.com>  Sun, 06 Nov 2016 22:55:48 -0700

snapmanagercgi (1.2.14.0~xenial) xenial; urgency=high

  * SNAP-484: It is required to have the /etc/snapwebsites/passwords folder.

 -- Alexis Wilke <alexis@m2osw.com>  Sun, 06 Nov 2016 21:46:48 -0700

snapmanagercgi (1.2.13.0~xenial) xenial; urgency=high

  * SNAP-484: The templates file cannot include comments.

 -- Alexis Wilke <alexis@m2osw.com>  Sun, 06 Nov 2016 21:46:48 -0700

snapmanagercgi (1.2.12.0~xenial) xenial; urgency=high

  * SNAP-484: Added a command line tool one can use to setup passwords.
  * SNAP-110: Fixed the --version help string to use %p for the project name.
  * Added a .config to ask for the administrator IP addresses and the first
    user and password. Updated the postinst accordingly.

 -- Alexis Wilke <alexis@m2osw.com>  Sun, 06 Nov 2016 20:16:48 -0700

snapmanagercgi (1.2.11.0~xenial) xenial; urgency=high

  * SNAP-110: Removing the 50-snap.conf and rkhunter.d folder on an uninstall.

 -- Alexis Wilke <alexis@m2osw.com>  Thu, 03 Nov 2016 12:47:47 -0700

snapmanagercgi (1.2.10.0~xenial) xenial; urgency=high

  * SNAP-110: Put "true" in CRON_DAILY_RUN.
  * Set "true" in CRON_DB_UPDATE so we won't have to run --propupd
  * Set "true" in APT_AUTOGEN so it gets updated when upgrading/installing.
  * Set "19" in NICE so it is less likely to bother other processes.
  * Moved the REPORT_EMAIL to /etc/default/rkhunter.

 -- Alexis Wilke <alexis@m2osw.com>  Thu, 03 Nov 2016 11:33:47 -0700

snapmanagercgi (1.2.9.0~xenial) xenial; urgency=high

  * SNAP-465: Fixed test to block proxy attempts received by snapmanager.cgi.
  * Changed the block to 1 year on a proxy attempt.
  * Added a test, if snapmanager.cgi receives /xmlrpc.php, block immediately.

 -- Alexis Wilke <alexis@m2osw.com>  Wed,  2 Oct 2016 10:35:46 -0700

snapmanagercgi (1.2.8.0~xenial) xenial; urgency=high

  * SNAP-110: rkhunter does not create the /etc/rkhunter.d folder.

 -- Alexis Wilke <alexis@m2osw.com>  Tue,  1 Oct 2016 22:21:47 -0700

snapmanagercgi (1.2.7.0~xenial) xenial; urgency=high

  * SNAP-110: Added entries to accept byobu files to rkhunter exceptions.
  * Fixed a couple of comments.

 -- Alexis Wilke <alexis@m2osw.com>  Tue,  1 Oct 2016 13:53:47 -0700

snapmanagercgi (1.2.6.0~xenial) xenial; urgency=high

  * SNAP-465: Added -q to systemctl when using is-active so we avoid output
    in our scripts.

 -- Alexis Wilke <alexis@m2osw.com>  Sun, 30 Oct 2016 23:44:46 -0700

snapmanagercgi (1.2.5.0~xenial) xenial; urgency=high

  * SNAP-110: Changed the apache2 path to ${APACHE_LOG_DIR}.

 -- Alexis Wilke <alexis@m2osw.com>  Sat, 29 Oct 2016 22:38:49 -0700

snapmanagercgi (1.2.4.0~xenial) xenial; urgency=high

  * SNAP-110: Trimmed a log message to avoid the \n at the end of it.

 -- Alexis Wilke <alexis@m2osw.com>  Sat, 29 Oct 2016 11:34:49 -0700

snapmanagercgi (1.2.3.0~xenial) xenial; urgency=high

  * SNAP-110: Adding a debug message in snapmanagerdaemon plugins when
    connecting to cassandra to know whether we are using SSL or not.
  * Various clean ups.

 -- Alexis Wilke <alexis@m2osw.com>  Sat, 29 Oct 2016 11:34:49 -0700

snapmanagercgi (1.2.2.0~xenial) xenial; urgency=high

  * SNAP-110: Fixed the path in the redirect from port 80 to 443.

 -- Alexis Wilke <alexis@m2osw.com>  Tue, 28 Oct 2016 20:33:33 -0700

snapmanagercgi (1.2.1.0~xenial) xenial; urgency=high

  * SNAP-110: Fixed the destination path for the user-snap-apache2* files.

 -- Alexis Wilke <alexis@m2osw.com>  Tue, 28 Oct 2016 20:06:33 -0700

snapmanagercgi (1.2.0.0~xenial) xenial; urgency=high

  * SNAP-110: Could not install files under /etc/apache2/snap-conf/snapmanager
    because it did not exist. Added a README.md file in it.
  * Fixed the path used by Include in snapmanager-apache2.conf

 -- Alexis Wilke <alexis@m2osw.com>  Tue, 28 Oct 2016 19:43:33 -0700

snapmanagercgi (1.1.52.0~xenial) xenial; urgency=high

  * SNAP-110: The .install was not installing apache2 files.

 -- Alexis Wilke <alexis@m2osw.com>  Tue, 28 Oct 2016 19:13:33 -0700

snapmanagercgi (1.1.51.0~xenial) xenial; urgency=high

  * SNAP-110: Extracted user modified apache2 options to separate files.
  * Updated the concerned scripts accordingly.
  * Enable the rewrite module because we now use it for the redirect.
  * Replaced abbreviated flags with full length names in RewriteRule's.

 -- Alexis Wilke <alexis@m2osw.com>  Tue, 28 Oct 2016 17:27:33 -0700

snapmanagercgi (1.1.50.0~xenial) xenial; urgency=high

  * SNAP-110: done() is now mark_done() for all connections.

 -- Alexis Wilke <alexis@m2osw.com>  Thu, 27 Oct 2016 14:14:46 -0700

snapmanagercgi (1.1.49.0~xenial) xenial; urgency=high

  * SNAP-110: Fixed the loop sending the RELOADCONFIG, we must send that
    message to the snapcommunicator last.

 -- Alexis Wilke <alexis@m2osw.com>  Wed, 26 Oct 2016 23:14:34 -0700

snapmanagercgi (1.1.39.0~xenial) xenial; urgency=high

  * SNAP-110: Added a title to a few errors.

 -- Alexis Wilke <alexis@m2osw.com>  Wed, 26 Oct 2016 17:56:34 -0700

snapmanagercgi (1.1.38.0~xenial) xenial; urgency=high

  * SNAP-110: Added an environment variable so we know whether we are accessing
    the snapmanager.cgi from the right VirtualHost.

 -- Alexis Wilke <alexis@m2osw.com>  Wed, 26 Oct 2016 17:13:34 -0700

snapmanagercgi (1.1.37.0~xenial) xenial; urgency=high

  * SNAP-110: Added a viewport entry to the index.html.

 -- Alexis Wilke <alexis@m2osw.com>  Wed, 26 Oct 2016 13:29:34 -0700

snapmanagercgi (1.1.36.0~xenial) xenial; urgency=high

  * SNAP-497: specify YAML::Newline so comment at the end is on a newline.

 -- R. Douglas Barbieri <doug@dooglio.net>  Tue, 25 Oct 2016 17:46:49 -0700

snapmanagercgi (1.1.36.0~xenial) xenial; urgency=high

  * EX-110: Fixed the saving of the .is-installed scripts, now we use the cache.

 -- Alexis Wilke <alexis@m2osw.com>  Tue, 25 Oct 2016 13:50:49 -0700

snapmanagercgi (1.1.35.0~xenial) xenial; urgency=high

  * SNAP-465: postinst/postrm cleanups.
  * Properly remove the user defined snapserver.conf file if present.
  * Fix the mode of the snapmanager-bundle.log file to 640 instead of 644.
  * Delete the snapmanager-bundle.log in postrm.

 -- Alexis Wilke <alexis@m2osw.com>  Mon, 24 Oct 2016 23:48:38 -0700

snapmanagercgi (1.1.34.0~xenial) xenial; urgency=high

  * SNAP-465: Removed the disabling of the snapmanager-apache2 site from the
    postrm since it is actually done in the prerm script already.
  * Remove the site configurations on a remove as well.

 -- Alexis Wilke <alexis@m2osw.com>  Mon, 24 Oct 2016 16:12:38 -0700

snapmanagercgi (1.1.33.0~xenial) xenial; urgency=high

  * SNAP-465: Call the snapapacheinit script to run the common initialization.
  * Remove the site configurations on a remove as well.

 -- Alexis Wilke <alexis@m2osw.com>  Mon, 24 Oct 2016 16:12:38 -0700

snapmanagercgi (1.1.32.0~xenial) xenial; urgency=high

  * SNAP-465: Added a file to enable the bind9 jail for fail2ban.
  * Added scripts in the DNS bundle to install/remove the jail.

 -- Alexis Wilke <alexis@m2osw.com>  Sun, 23 Oct 2016 17:39:38 -0700

snapmanagercgi (1.1.31.0~xenial) xenial; urgency=high

  * SNAP-491: Changed Ctrl-C in the equivalent of a STOP.
  * Read the lock_path, user, group from snapserver.conf now.
  * Fixed the stop() function so it removes the messenger if not connected.
  * Restore the SIGINT signal handler after the first SIGINT received.

 -- Alexis Wilke <alexis@m2osw.com>  Wed, 20 Oct 2016 12:27:49 -0700

snapmanagercgi (1.1.30.0~xenial) xenial; urgency=high

  * SNAP-461: Removed "Requires=..." since all servers can run by themselves.

 -- Alexis Wilke <alexis@m2osw.com>  Wed, 19 Oct 2016 12:21:49 -0700

snapmanagercgi (1.1.29.0~xenial) xenial; urgency=high

  * SNAP-479: Moving the SSL configuration and log format to snapbase.

 -- Alexis Wilke <alexis@m2osw.com>  Mon, 17 Oct 2016 23:57:47 -0700

snapmanagercgi (1.1.28.0~xenial) xenial; urgency=high

  * SNAP-479: Removed the snap-bundles-footer from the install.

 -- Alexis Wilke <alexis@m2osw.com>  Sun, 16 Oct 2016 23:25:49 -0700

snapmanagercgi (1.1.28.0~xenial) xenial; urgency=high

  * SNAP-479: Removed the snapmanagerbuild.install.
  * Moved the footer to the build-system instead.

 -- Alexis Wilke <alexis@m2osw.com>  Sun, 16 Oct 2016 21:20:49 -0700

snapmanagercgi (1.1.27.0~xenial) xenial; urgency=high

  * SNAP-479: Verify the HTTP version. It must be 1.0 or 1.1.
  * Removed the installation of the Apache2 bundle configuration file.

 -- Alexis Wilke <alexis@m2osw.com>  Sun, 16 Oct 2016 21:20:49 -0700

snapmanagercgi (1.1.26.0~xenial) xenial; urgency=high

  * SNAP-479: Removed any Allow/Deny/Order since we remove that module.
  * Removed the /server-status example since we remove that module.

 -- Alexis Wilke <alexis@m2osw.com>  Sun, 16 Oct 2016 13:20:49 -0700

snapmanagercgi (1.1.25.0~xenial) xenial; urgency=high

  * SNAP-481: Use 1,000 as the RLIMIT_NPROC. It is per user, not process.

 -- Alexis Wilke <alexis@m2osw.com>  Sat, 15 Oct 2016 17:59:49 -0700

snapmanagercgi (1.1.24.0~xenial) xenial; urgency=high

  * SNAP-481: Drastically limit the number of sub-processes the snapbackend
    can create between 100 and 1,000.

 -- Alexis Wilke <alexis@m2osw.com>  Sat, 15 Oct 2016 12:07:49 -0700

snapmanagercgi (1.1.23.0~xenial) xenial; urgency=high

  * SNAP-479: Added the snap-apache2-security.conf file to replace secure.conf.

 -- Alexis Wilke <alexis@m2osw.com>  Fri, 14 Oct 2016 22:06:44 -0700

snapmanagercgi (1.1.22.0~xenial) xenial; urgency=high

  * SNAP-110: Added a favicon to the website.

 -- Alexis Wilke <alexis@m2osw.com>  Wed, 12 Oct 2016 19:00:53 -0700

snapmanagercgi (1.1.21.0~xenial) xenial; urgency=high

  * SNAP-266: snap_child recreates snapcom messenger with thread.
  * Default is to use file logging and logging to snapcommunicator.
  * Also took out all loggingserver API and properties files.

 -- R. Douglas Barbieri <doug@dooglio.net>  Wed, 12 Oct 2016 14:50:57 -0700

snapmanagercgi (1.1.20.1~xenial) xenial; urgency=high

  * SNAP-110: Added a favicon to the website.

 -- Build Server <build@m2osw.com>  Wed, 12 Oct 2016 02:00:49 -0700

snapmanagercgi (1.1.20.0~xenial) xenial; urgency=high

   * SNAP-266: snaplog service is not "snaplogd."

 -- R. Douglas Barbieri <doug@dooglio.net>  Tue, 11 Oct 2016 15:36:28 -0700

snapmanagercgi (1.1.19.0~xenial) xenial; urgency=high

  * SNAP-110: Fixed the case where bundles are gathered and the bundle is
    not installed. It was still shown as WARNING instead of HIGHLIGHT.
  * Fixed a variable name so it is more sensible.

 -- Alexis Wilke <alexis@m2osw.com>  Fri, 07 Oct 2016 21:27:47 -0700

snapmanagercgi (1.1.18.0~xenial) xenial; urgency=high

  * SNAP-462: missed adding the return statement to the new message handler.

 -- Alexis Wilke <alexis@m2osw.com>  Fri, 30 Sep 2016 13:34:49 -0700

snapmanagercgi (1.1.17.0~xenial) xenial; urgency=high

  * SNAP-462: message parameter names cannot include a dash, use '_' instead.

 -- Alexis Wilke <alexis@m2osw.com>  Fri, 30 Sep 2016 13:14:49 -0700

snapmanagercgi (1.1.16.0~xenial) xenial; urgency=high

  * SNAP-462: added signal from dpkg so we can update our package info quickly
    after changes were made (i.e. an `apt-get upgrade` from a console, etc.)

 -- Alexis Wilke <alexis@m2osw.com>  Fri, 30 Sep 2016 11:09:49 -0700

snapmanagercgi (1.1.15.0~xenial) xenial; urgency=high

  * SNAP-440: Put a guard around the key generation stuff. If cassandra.yaml
    is not on the system, we assume Cassandra is not installed on this box.

 -- R. Douglas Barbieri <doug@dooglio.net>  Thu, 29 Sep 2016 17:02:27 -0700

snapmanagercgi (1.1.14.0~xenial) xenial; urgency=high

  * SNAP-440: The snaprestartcassandra script was not being installed
    properly.
  * Fixed the error with the session pointer.

 -- R. Douglas Barbieri <doug@dooglio.net>  Thu, 29 Sep 2016 14:07:27 -0700

snapmanagercgi (1.1.13.0~xenial) xenial; urgency=high

  * SNAP-455: Changed default directory from "/var/lib/snapwebsites/keys" to
    be "/var/lib/snapwebsites/cassandra-keys" instead.

 -- R. Douglas Barbieri <doug@dooglio.net>  Thu, 29 Sep 2016 12:47:27 -0700

snapmanagercgi (1.1.12.0~xenial) xenial; urgency=high

  * SNAP-440: Removed add_ssl_keys() method and replaced with parameter to
    QCassandraSession::connect() method.

 -- R. Douglas Barbieri <doug@dooglio.net>  Thu, 29 Sep 2016 12:47:27 -0700

snapmanagercgi (1.1.11.0~xenial) xenial; urgency=high

  * SNAP-440: Fixed bug where /etc/cassandra/ssl was not being deleted on purge.

 -- R. Douglas Barbieri <doug@dooglio.net>  Wed, 28 Sep 2016 22:39:36 -0700

snapmanagercgi (1.1.10.0~xenial) xenial; urgency=high

  * SNAP-440: Added purge-keys ability for cassandra.

 -- R. Douglas Barbieri <doug@dooglio.net>  Wed, 28 Sep 2016 19:00:30 -0700

snapmanagercgi (1.1.9.0~xenial) xenial; urgency=high

  * SNAP-440: now if a value isn't there, you can create it.

 -- R. Douglas Barbieri <doug@dooglio.net>  Wed, 28 Sep 2016 13:00:05 -0700

snapmanagercgi (1.1.8.0~xenial) xenial; urgency=high

  * SNAP-110: Ignore !<name> when installing packages.

 -- Alexis Wilke <alexis@m2osw.com>  Wed, 28 Sep 2016 11:28:54 -0700

snapmanagercgi (1.1.7.0~xenial) xenial; urgency=high

  * SNAP-440: turn off cassandra reboot after every change

 -- R. Douglas Barbieri <doug@dooglio.net>  Wed, 28 Sep 2016 10:36:48 -0700

snapmanagercgi (1.1.6.0~xenial) xenial; urgency=high

  * SNAP-110: Testing another way, somehow it still says "Uninstall" when
    it is in "Highlight" mode.

 -- Alexis Wilke <alexis@m2osw.com>  Wed, 28 Sep 2016 09:46:54 -0700

snapmanagercgi (1.1.5.0~xenial) xenial; urgency=high

  * SNAP-110: Added a test to know whether Cassandra is installed.

 -- Alexis Wilke <alexis@m2osw.com>  Wed, 28 Sep 2016 08:48:54 -0700

snapmanagercgi (1.1.4.0~xenial) xenial; urgency=high

  * SNAP-110: The Install/Uninstall was decided using WARNING, changed to
    highlight so it works with the new version.

 -- Alexis Wilke <alexis@m2osw.com>  Wed, 28 Sep 2016 08:10:54 -0700

snapmanagercgi (1.1.3.0~xenial) xenial; urgency=high

  * SNAP-440: Fixed issues with server-to-server Cassandra SSL key exchange.

 -- R. Douglas Barbieri <doug@dooglio.net>  Mon, 26 Sep 2016 19:25:01 -0700

snapmanagercgi (1.1.2.1~xenial) xenial; urgency=high

  * SNAP-440: Numerous changes for key negotiation.

 -- Doug Barbieri <doug@dooglio.net>  Sun, 25 Sep 2016 12:36:10 -0700

snapmanagercgi (1.1.1.1~xenial) xenial; urgency=high

  * SNAP-440: Added YAML-CPP support for parsing the Cassandra conf file.

 -- Doug Barbieri <doug@dooglio.net>  Sat, 24 Sep 2016 15:05:05 -0700

snapmanagercgi (1.1.0.1~xenial) xenial; urgency=high

  * SNAP-440: added SSL support.

 -- R. Douglas Barbieri <doug@dooglio.net>  Wed, 21 Sep 2016 16:54:11 -0700

snapmanagercgi (1.0.44.1~xenial) xenial; urgency=high

  * SNAP-110: Hide some bundles if they have a conflict.

 -- Alexis Wilke <alexis@m2osw.com>  Tue, 27 Sep 2016 13:17:47 -0700

snapmanagercgi (1.0.43.0~xenial) xenial; urgency=high

  * SNAP-326: Added the deletion of the cached scripts on purge.

 -- Alexis Wilke <alexis@m2osw.com>  Mon, 26 Sep 2016 16:01:46 -0700

snapmanagercgi (1.0.42.0~xenial) xenial; urgency=high

  * SNAP-326: Highlight the swap file info if considered to be in the wrong
    state (i.e. there along Cassandra, not there and no Cassandra...)

 -- Alexis Wilke <alexis@m2osw.com>  Mon, 26 Sep 2016 15:49:46 -0700

snapmanagercgi (1.0.41.0~xenial) xenial; urgency=high

  * SNAP-438: Added proper code to save data in override.conf instead
    of directly in the .service file.

 -- Alexis Wilke <alexis@m2osw.com>  Mon, 26 Sep 2016 13:05:46 -0700

snapmanagercgi (1.0.40.0~xenial) xenial; urgency=high

  * SNAP-424: Moved the bundle-scripts folder to the cache instead of the
    data directory.

 -- Alexis Wilke <alexis@m2osw.com>  Mon, 26 Sep 2016 12:33:46 -0700

snapmanagercgi (1.0.39.0~xenial) xenial; urgency=high

  * SNAP-435: Offer a field in snapmanager.cgi to redirect unwanted users.

 -- Alexis Wilke <alexis@m2osw.com>  Sun, 25 Sep 2016 19:51:49 -0700

snapmanagercgi (1.0.38.1~xenial) xenial; urgency=high

  * SNAP-432: Added a redirect for users who are not authorized. By default
    this is turned off. This redirect will only happen if they hit
    snapmanager.cgi and not the snapmanager "website" (one page really.)

 -- Alexis Wilke <alexis@m2osw.com>  Sun, 25 Sep 2016 18:19:47 -0700

snapmanagercgi (1.0.38.0~xenial) xenial; urgency=high

  * SNAP-289: Applied fixes to lines of code pointed out by Coverity.
  * Test the return value of the doc.setContent(), chmod(), chownnm(),
    lseek() functions.

 -- Alexis Wilke <alexis@m2osw.com>  Sat, 24 Sep 2016 21:28:48 -0700

snapmanagercgi (1.0.37.0~xenial) xenial; urgency=high

  * SNAP-289: Removed obj->enum_name::enum_value so Coverity is happy.

 -- Alexis Wilke <alexis@m2osw.com>  Fri, 23 Sep 2016 18:56:49 -0700

snapmanagercgi (1.0.36.0~xenial) xenial; urgency=high

  * SNAP-110: Noticed that 3 bundle files were not getting installed.
  * Also two were not being checked.

 -- Alexis Wilke <alexis@m2osw.com>  Fri, 23 Sep 2016 17:50:49 -0700

snapmanagercgi (1.0.35.0~xenial) xenial; urgency=high

  * SNAP-110: Fixed up other configuration file installation.

 -- Alexis Wilke <alexis@m2osw.com>  Fri, 23 Sep 2016 16:52:49 -0700

snapmanagercgi (1.0.34.0~xenial) xenial; urgency=high

  * SNAP-110: Moved .properties files under .../logger/.

 -- Alexis Wilke <alexis@m2osw.com>  Fri, 23 Sep 2016 15:08:49 -0700

snapmanagercgi (1.0.33.0~xenial) xenial; urgency=high

  * SNAP-110: Made sure we had a rule to setup CMAKE_BUILD_TYPE before we
    start compiling anything.

 -- Alexis Wilke <alexis@m2osw.com>  Thu, 15 Sep 2016 17:36:07 -0700

snapmanagercgi (1.0.32.0~xenial) xenial; urgency=high

  * SNAP-110: Fixed the handling of the comment for broadcast_rpc_address
    and auto_snapshot.

 -- Alexis Wilke <alexis@m2osw.com>  Thu, 15 Sep 2016 13:55:07 -0700

snapmanagercgi (1.0.31.0~xenial) xenial; urgency=high

  * SNAP-110: Fixed the replacement of a variable when it may be commented.

 -- Alexis Wilke <alexis@m2osw.com>  Thu, 15 Sep 2016 13:39:07 -0700

snapmanagercgi (1.0.30.0~xenial) xenial; urgency=high

  * SNAP-110: Applied fix so we can change the "seeds" cassandra.yaml field.

 -- Alexis Wilke <alexis@m2osw.com>  Thu, 15 Sep 2016 12:56:07 -0700

snapmanagercgi (1.0.29.0~xenial) xenial; urgency=high

  * SNAP-110: Bumped version to get my test system to upgrade properly.

 -- Alexis Wilke <alexis@m2osw.com>  Tue, 13 Sep 2016 11:59:22 -0700

snapmanagercgi (1.0.28.0~xenial) xenial; urgency=high

  * SNAP-110: Okay, this time the actual implementation.

 -- Alexis Wilke <alexis@m2osw.com>  Fri, 09 Sep 2016 02:00:55 -0700

snapmanagercgi (1.0.27.0~xenial) xenial; urgency=high

  * SNAP-110: Getting there, adding more logs and probably the correct code too.

 -- Alexis Wilke <alexis@m2osw.com>  Fri, 09 Sep 2016 02:00:55 -0700

snapmanagercgi (1.0.26.0~xenial) xenial; urgency=high

  * SNAP-110: Added more test code to understand how to retrieve the
    replication factor with our existing interface.

 -- Alexis Wilke <alexis@m2osw.com>  Fri, 09 Sep 2016 02:00:55 -0700

snapmanagercgi (1.0.25.0~xenial) xenial; urgency=high

  * SNAP-110: Added code to support changing the replication factor.

 -- Alexis Wilke <alexis@m2osw.com>  Fri, 09 Sep 2016 02:00:55 -0700

snapmanagercgi (1.0.24.0~xenial) xenial; urgency=high

  * SNAP-110: Added a warning along the highlight so people know why the
    memory entry gets lit.

 -- Alexis Wilke <alexis@m2osw.com>  Thu, 08 Sep 2016 22:19:04 -0700

snapmanagercgi (1.0.23.0~xenial) xenial; urgency=high

  * SNAP-110: Added the highlight class that was still missing.

 -- Alexis Wilke <alexis@m2osw.com>  Thu, 08 Sep 2016 19:40:04 -0700

snapmanagercgi (1.0.22.0~xenial) xenial; urgency=high

  * SNAP-110: Fixed the VPN script name so it is defined in one place and
    reused as required. Also use the cache path instead of the lib path.

 -- Alexis Wilke <alexis@m2osw.com>  Thu, 08 Sep 2016 14:23:15 -0700

snapmanagercgi (1.0.21.0~xenial) xenial; urgency=high

  * SNAP-110: Somehow some messages for local processes make it to other
    servers.

 -- Alexis Wilke <alexis@m2osw.com>  Thu, 08 Sep 2016 12:36:39 -0700

snapmanagercgi (1.0.20.0~xenial) xenial; urgency=high

  * SNAP-110: Need to open the input file before reading from it.

 -- Alexis Wilke <alexis@m2osw.com>  Thu, 08 Sep 2016 09:19:39 -0700

snapmanagercgi (1.0.19.0~xenial) xenial; urgency=high

  * Fixed the sending of the CASSANDRAQUERY message.

 -- Alexis Wilke <alexis@m2osw.com>  Wed, 07 Sep 2016 09:52:41 -0700

snapmanagercgi (1.0.18.0~xenial) xenial; urgency=high

  * Okay, there is a synchronization problem. I added a sleep() as a
    temporary hack until we do better...

 -- Alexis Wilke <alexis@m2osw.com>  Tue, 06 Sep 2016 02:00:54 -0700

snapmanagercgi (1.0.17.0~xenial) xenial; urgency=high

  * Trying to understand why apt-get update returns 100 by no error messages.

 -- Alexis Wilke <alexis@m2osw.com>  Tue, 06 Sep 2016 02:00:54 -0700

snapmanagercgi (1.0.16.1~xenial) xenial; urgency=high

  * Still an error with reading the zone files. Try again.

 -- R. Douglas Barbieri <doug@dooglio.net>  Sat, 03 Sep 2016 23:47:39 -0700

snapmanagercgi (1.0.15.1~xenial) xenial; urgency=high

  * Fixed error in script call.

 -- R. Douglas Barbieri <doug@dooglio.net>  Sat, 03 Sep 2016 23:16:19 -0700

snapmanagercgi (1.0.14.1~xenial) xenial; urgency=high

  * Bumped version for script fixes.

 -- R. Douglas Barbieri <doug@dooglio.net>  Sat, 03 Sep 2016 23:08:32 -0700

snapmanagercgi (1.0.13.1~xenial) xenial; urgency=high

  * Added dns plugin.

 -- R. Douglas Barbieri <doug@dooglio.net>  Sat, 03 Sep 2016 18:19:18 -0700

snapmanagercgi (1.0.12.0~xenial) xenial; urgency=high

  * SNAP-110: Added the affected-services tag to the XSD definitions.

 -- Alexis Wilke <alexis@m2osw.com>  Mon, 29 Aug 2016 02:00:55 -0700

snapmanagercgi (1.0.11.0~xenial) xenial; urgency=high

  * Fix for snapcgi apache conf file.

 -- Doug Barbieri <doug@dooglio.net>  Mon, 22 Aug 2016 18:28:34 -0700

snapmanagercgi (1.0.10.1~xenial) xenial; urgency=high

  * Bumping to accomodate new change to enable openvpn.

 -- Doug Barbieri <doug@dooglio.net>  Fri, 19 Aug 2016 14:47:59 -0700

snapmanagercgi (1.0.9.0~xenial) xenial; urgency=high

  * SNAP-406: Adding various logs to try to find out where it crashes
    with an invalid string.

 -- Alexis Wilke <alexis@m2osw.com>  Thu, 18 Aug 2016 14:07:14 -0700

snapmanagercgi (1.0.8.0~xenial) xenial; urgency=high

  * Applied a couple of fixes to the handling of installation bundles.

 -- Alexis Wilke <alexis@m2osw.com>  Thu, 18 Aug 2016 14:07:14 -0700

snapmanagercgi (1.0.7.2~xenial) xenial; urgency=high

  * SNAP-403: Now puts up vpn client box *only* on clients, and similar for servers.

 -- R. Douglas Barbieri <doug@dooglio.net>  Tue, 16 Aug 2016 18:15:23 -0700

snapmanagercgi (1.0.7.1~xenial) xenial; urgency=high

  * SNAP-403: Can't use "ovpn" suffix under linux
  * SNAP-403: <crt> is wrong: it is really <cert>

 -- R. Douglas Barbieri <doug@dooglio.net>  Tue, 16 Aug 2016 17:17:31 -0700

snapmanagercgi (1.0.7.0~xenial) xenial; urgency=high

  * SNAP-403: Need to remove script before trying to overwrite it.

 -- Doug Barbieri <doug@dooglio.net>  Tue, 16 Aug 2016 16:51:41 -0700

snapmanagercgi (1.0.6.7~xenialm2osw4) xenial; urgency=high

  * SNAP-403: Now can handle text without any '\n's in it.

 -- R. Douglas Barbieri <doug@dooglio.net>  Tue, 16 Aug 2016 16:26:58 -0700

snapmanagercgi (1.0.6.7~xenialm2osw3) xenial; urgency=high

  * SNAP-403: Now using public_ip for script, and clients are one per line.

 -- R. Douglas Barbieri <doug@dooglio.net>  Tue, 16 Aug 2016 15:37:00 -0700

snapmanagercgi (1.0.6.7~xenialm2osw2) xenial; urgency=high

  * SNAP-403: Bumping version for testing of new client-level functionality in plugin

 -- Doug Barbieri <doug@dooglio.net>  Tue, 16 Aug 2016 14:55:46 -0700

snapmanagercgi (1.0.6.7~xenialm2osw1) xenial; urgency=high

  * SNAP-403: Text box appears with no button for VPN certs.

 -- Doug Barbieri <doug@dooglio.net>  Tue, 16 Aug 2016 13:10:27 -0700

snapmanagercgi (1.0.6~xenial) xenial; urgency=high

  * SNAP-110: Also make the script executable (755).

 -- Alexis Wilke <alexis@m2osw.com>  Thu, 11 Aug 2016 16:03:24 -0700

snapmanagercgi (1.0.5~xenial) xenial; urgency=high

  * SNAP-110: Fixed the snapmanagercgi so it sends the bundle variables
    name and value instead of just the name of the variable.
  * SNAP-110: Also applied a fix in the event a variable entry is just a
    name so it works as expected in the installer.

 -- Alexis Wilke <alexis@m2osw.com>  Thu, 11 Aug 2016 09:07:09 -0700

snapmanagercgi (1.0.4~xenial) xenial; urgency=high

  * SNAP-110: Change the scheme to make use of a preinst/postinst script
    file instead of calling system() with that one long script.

 -- Alexis Wilke <alexis@m2osw.com>  Wed, 10 Aug 2016 12:25:49 -0700

snapmanagercgi (1.0.3.1~xenial) xenial; urgency=high

  * Taking back out apache confs and sites we put in.

 -- Doug Barbieri <doug@dooglio.net>  Sun, 07 Aug 2016 17:47:52 -0700

snapmanagercgi (1.0.2.1~xenial) xenial; urgency=high

  * SNAP-110: Delete the bundles.status whenever a bundle gets intalled/uninstalled.
  * SNAP-110: Missed one 'e'.

 -- Doug Barbieri <doug@dooglio.net>  Mon, 01 Aug 2016 18:06:07 -0700

snapmanagercgi (1.0.1.78~xenial) xenial; urgency=high

  * SNAP-110: Removed the extra quotes for the Dpkg::Options::=...

 -- Doug Barbieri <doug@dooglio.net>  Mon, 01 Aug 2016 16:17:44 -0700

snapmanagercgi (1.0.0) xenial; urgency=high

  * Initial release of packaging for snapmanager.cgi.

 -- Alexis Wilke <alexis@m2osw.com>  Wed, 25 May 2016 08:31:39 -0700<|MERGE_RESOLUTION|>--- conflicted
+++ resolved
@@ -1,14 +1,7 @@
-<<<<<<< HEAD
-snapmanagercgi (1.2.43.1~xenial) xenial; urgency=high
+snapmanagercgi (1.2.44.1~xenial) xenial; urgency=high
 
   * Nightly build.
 
- -- Doug Barbieri <doug@dooglio.net>  Thu, 10 Nov 2016 20:21:21 -0800
-=======
-snapmanagercgi (1.2.44.1~xenial) xenial; urgency=high
-
-  * Nightly build.
-
  -- Build Server <build@m2osw.com>  Sun, 13 Nov 2016 02:00:45 -0800
 
 snapmanagercgi (1.2.44.0~xenial) xenial; urgency=high
@@ -16,7 +9,6 @@
   * SNAP-465: Actually put the snap-named-jail.conf in the package.
 
  -- Alexis Wilke <alexis@m2osw.com>  Sat, 12 Nov 2016 13:52:50 -0800
->>>>>>> 798c1f99
 
 snapmanagercgi (1.2.43.0~xenial) xenial; urgency=high
 
