--- conflicted
+++ resolved
@@ -1,18 +1,18 @@
+snapmanagercgi (1.1.32.0~xenial) xenial; urgency=high
+
+  * SNAP-465: Added a file to enable the bind9 jail for fail2ban.
+  * Added scripts in the DNS bundle to install/remove the jail.
+
+ -- Alexis Wilke <alexis@m2osw.com>  Sun, 23 Oct 2016 17:39:38 -0700
+
 snapmanagercgi (1.1.31.0~xenial) xenial; urgency=high
 
-<<<<<<< HEAD
   * SNAP-491: Changed Ctrl-C in the equivalent of a STOP.
   * Read the lock_path, user, group from snapserver.conf now.
   * Fixed the stop() function so it removes the messenger if not connected.
   * Restore the SIGINT signal handler after the first SIGINT received.
 
  -- Alexis Wilke <alexis@m2osw.com>  Wed, 20 Oct 2016 12:27:49 -0700
-=======
-  * SNAP-465: Added a file to enable the bind9 jail for fail2ban.
-  * Added scripts in the DNS bundle to install/remove the jail.
-
- -- Alexis Wilke <alexis@m2osw.com>  Sun, 23 Oct 2016 17:39:38 -0700
->>>>>>> 38743e6c
 
 snapmanagercgi (1.1.30.0~xenial) xenial; urgency=high
 
