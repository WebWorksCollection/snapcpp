--- conflicted
+++ resolved
@@ -1,4 +1,3 @@
-<<<<<<< HEAD
 snapmanagercgi (1.1.3.1~xenial) xenial; urgency=high
 
   * Nightly build.
@@ -47,10 +46,7 @@
 
  -- R. Douglas Barbieri <doug@dooglio.net>  Wed, 21 Sep 2016 16:54:11 -0700
 
-snapmanagercgi (1.0.43.1~xenial) xenial; urgency=high
-=======
 snapmanagercgi (1.0.44.1~xenial) xenial; urgency=high
->>>>>>> f70e6e05
 
   * SNAP-110: Hide some bundles if they have a conflict.
 
