<<<<<<< HEAD
snapmanagercgi (1.1.20.0~xenial) xenial; urgency=high

   * SNAP-266: snaplog service is not "snaplogd."

 -- R. Douglas Barbieri <doug@dooglio.net>  Tue, 11 Oct 2016 15:36:28 -0700

snapmanagercgi (1.1.19.5~xenial) xenial; urgency=high
=======
snapmanagercgi (1.1.19.7~xenial) xenial; urgency=high
>>>>>>> d2cc3136

  * Nightly build.

 -- Build Server <build@m2osw.com>  Sat, 08 Oct 2016 02:00:48 -0700

snapmanagercgi (1.1.19.0~xenial) xenial; urgency=high

  * SNAP-110: Fixed the case where bundles are gathered and the bundle is
    not installed. It was still shown as WARNING instead of HIGHLIGHT.
  * Fixed a variable name so it is more sensible.

 -- Alexis Wilke <alexis@m2osw.com>  Fri, 07 Oct 2016 21:27:47 -0700

snapmanagercgi (1.1.18.0~xenial) xenial; urgency=high

  * SNAP-462: missed adding the return statement to the new message handler.

 -- Alexis Wilke <alexis@m2osw.com>  Fri, 30 Sep 2016 13:34:49 -0700

snapmanagercgi (1.1.17.0~xenial) xenial; urgency=high

  * SNAP-462: message parameter names cannot include a dash, use '_' instead.

 -- Alexis Wilke <alexis@m2osw.com>  Fri, 30 Sep 2016 13:14:49 -0700

snapmanagercgi (1.1.16.0~xenial) xenial; urgency=high

  * SNAP-462: added signal from dpkg so we can update our package info quickly
    after changes were made (i.e. an `apt-get upgrade` from a console, etc.)

 -- Alexis Wilke <alexis@m2osw.com>  Fri, 30 Sep 2016 11:09:49 -0700

snapmanagercgi (1.1.15.0~xenial) xenial; urgency=high

  * SNAP-440: Put a guard around the key generation stuff. If cassandra.yaml
    is not on the system, we assume Cassandra is not installed on this box.

 -- R. Douglas Barbieri <doug@dooglio.net>  Thu, 29 Sep 2016 17:02:27 -0700

snapmanagercgi (1.1.14.0~xenial) xenial; urgency=high

  * SNAP-440: The snaprestartcassandra script was not being installed
    properly.
  * Fixed the error with the session pointer.

 -- R. Douglas Barbieri <doug@dooglio.net>  Thu, 29 Sep 2016 14:07:27 -0700

snapmanagercgi (1.1.13.0~xenial) xenial; urgency=high

  * SNAP-455: Changed default directory from "/var/lib/snapwebsites/keys" to
    be "/var/lib/snapwebsites/cassandra-keys" instead.

 -- R. Douglas Barbieri <doug@dooglio.net>  Thu, 29 Sep 2016 12:47:27 -0700

snapmanagercgi (1.1.12.0~xenial) xenial; urgency=high

  * SNAP-440: Removed add_ssl_keys() method and replaced with parameter to
    QCassandraSession::connect() method.

 -- R. Douglas Barbieri <doug@dooglio.net>  Thu, 29 Sep 2016 12:47:27 -0700

snapmanagercgi (1.1.11.0~xenial) xenial; urgency=high

  * SNAP-440: Fixed bug where /etc/cassandra/ssl was not being deleted on purge.

 -- R. Douglas Barbieri <doug@dooglio.net>  Wed, 28 Sep 2016 22:39:36 -0700

snapmanagercgi (1.1.10.0~xenial) xenial; urgency=high

  * SNAP-440: Added purge-keys ability for cassandra.

 -- R. Douglas Barbieri <doug@dooglio.net>  Wed, 28 Sep 2016 19:00:30 -0700

snapmanagercgi (1.1.9.0~xenial) xenial; urgency=high

  * SNAP-440: now if a value isn't there, you can create it.

 -- R. Douglas Barbieri <doug@dooglio.net>  Wed, 28 Sep 2016 13:00:05 -0700

snapmanagercgi (1.1.8.0~xenial) xenial; urgency=high

  * SNAP-110: Ignore !<name> when installing packages.

 -- Alexis Wilke <alexis@m2osw.com>  Wed, 28 Sep 2016 11:28:54 -0700

snapmanagercgi (1.1.7.0~xenial) xenial; urgency=high

  * SNAP-440: turn off cassandra reboot after every change

 -- R. Douglas Barbieri <doug@dooglio.net>  Wed, 28 Sep 2016 10:36:48 -0700

snapmanagercgi (1.1.6.0~xenial) xenial; urgency=high

  * SNAP-110: Testing another way, somehow it still says "Uninstall" when
    it is in "Highlight" mode.

 -- Alexis Wilke <alexis@m2osw.com>  Wed, 28 Sep 2016 09:46:54 -0700

snapmanagercgi (1.1.5.0~xenial) xenial; urgency=high

  * SNAP-110: Added a test to know whether Cassandra is installed.

 -- Alexis Wilke <alexis@m2osw.com>  Wed, 28 Sep 2016 08:48:54 -0700

snapmanagercgi (1.1.4.0~xenial) xenial; urgency=high

  * SNAP-110: The Install/Uninstall was decided using WARNING, changed to
    highlight so it works with the new version.

 -- Alexis Wilke <alexis@m2osw.com>  Wed, 28 Sep 2016 08:10:54 -0700

snapmanagercgi (1.1.3.0~xenial) xenial; urgency=high

  * SNAP-440: Fixed issues with server-to-server Cassandra SSL key exchange.

 -- R. Douglas Barbieri <doug@dooglio.net>  Mon, 26 Sep 2016 19:25:01 -0700

snapmanagercgi (1.1.2.1~xenial) xenial; urgency=high

  * SNAP-440: Numerous changes for key negotiation.

 -- Doug Barbieri <doug@dooglio.net>  Sun, 25 Sep 2016 12:36:10 -0700

snapmanagercgi (1.1.1.1~xenial) xenial; urgency=high

  * SNAP-440: Added YAML-CPP support for parsing the Cassandra conf file.

 -- Doug Barbieri <doug@dooglio.net>  Sat, 24 Sep 2016 15:05:05 -0700

snapmanagercgi (1.1.0.1~xenial) xenial; urgency=high

  * SNAP-440: added SSL support.

 -- R. Douglas Barbieri <doug@dooglio.net>  Wed, 21 Sep 2016 16:54:11 -0700

snapmanagercgi (1.0.44.1~xenial) xenial; urgency=high

  * SNAP-110: Hide some bundles if they have a conflict.

 -- Alexis Wilke <alexis@m2osw.com>  Tue, 27 Sep 2016 13:17:47 -0700

snapmanagercgi (1.0.43.0~xenial) xenial; urgency=high

  * SNAP-326: Added the deletion of the cached scripts on purge.

 -- Alexis Wilke <alexis@m2osw.com>  Mon, 26 Sep 2016 16:01:46 -0700

snapmanagercgi (1.0.42.0~xenial) xenial; urgency=high

  * SNAP-326: Highlight the swap file info if considered to be in the wrong
    state (i.e. there along Cassandra, not there and no Cassandra...)

 -- Alexis Wilke <alexis@m2osw.com>  Mon, 26 Sep 2016 15:49:46 -0700

snapmanagercgi (1.0.41.0~xenial) xenial; urgency=high

  * SNAP-438: Added proper code to save data in override.conf instead
    of directly in the .service file.

 -- Alexis Wilke <alexis@m2osw.com>  Mon, 26 Sep 2016 13:05:46 -0700

snapmanagercgi (1.0.40.0~xenial) xenial; urgency=high

  * SNAP-424: Moved the bundle-scripts folder to the cache instead of the
    data directory.

 -- Alexis Wilke <alexis@m2osw.com>  Mon, 26 Sep 2016 12:33:46 -0700

snapmanagercgi (1.0.39.0~xenial) xenial; urgency=high

  * SNAP-435: Offer a field in snapmanager.cgi to redirect unwanted users.

 -- Alexis Wilke <alexis@m2osw.com>  Sun, 25 Sep 2016 19:51:49 -0700

snapmanagercgi (1.0.38.1~xenial) xenial; urgency=high

  * SNAP-432: Added a redirect for users who are not authorized. By default
    this is turned off. This redirect will only happen if they hit
    snapmanager.cgi and not the snapmanager "website" (one page really.)

 -- Alexis Wilke <alexis@m2osw.com>  Sun, 25 Sep 2016 18:19:47 -0700

snapmanagercgi (1.0.38.0~xenial) xenial; urgency=high

  * SNAP-289: Applied fixes to lines of code pointed out by Coverity.
  * Test the return value of the doc.setContent(), chmod(), chownnm(),
    lseek() functions.

 -- Alexis Wilke <alexis@m2osw.com>  Sat, 24 Sep 2016 21:28:48 -0700

snapmanagercgi (1.0.37.0~xenial) xenial; urgency=high

  * SNAP-289: Removed obj->enum_name::enum_value so Coverity is happy.

 -- Alexis Wilke <alexis@m2osw.com>  Fri, 23 Sep 2016 18:56:49 -0700

snapmanagercgi (1.0.36.0~xenial) xenial; urgency=high

  * SNAP-110: Noticed that 3 bundle files were not getting installed.
  * Also two were not being checked.

 -- Alexis Wilke <alexis@m2osw.com>  Fri, 23 Sep 2016 17:50:49 -0700

snapmanagercgi (1.0.35.0~xenial) xenial; urgency=high

  * SNAP-110: Fixed up other configuration file installation.

 -- Alexis Wilke <alexis@m2osw.com>  Fri, 23 Sep 2016 16:52:49 -0700

snapmanagercgi (1.0.34.0~xenial) xenial; urgency=high

  * SNAP-110: Moved .properties files under .../logger/.

 -- Alexis Wilke <alexis@m2osw.com>  Fri, 23 Sep 2016 15:08:49 -0700

snapmanagercgi (1.0.33.0~xenial) xenial; urgency=high

  * SNAP-110: Made sure we had a rule to setup CMAKE_BUILD_TYPE before we
    start compiling anything.

 -- Alexis Wilke <alexis@m2osw.com>  Thu, 15 Sep 2016 17:36:07 -0700

snapmanagercgi (1.0.32.0~xenial) xenial; urgency=high

  * SNAP-110: Fixed the handling of the comment for broadcast_rpc_address
    and auto_snapshot.

 -- Alexis Wilke <alexis@m2osw.com>  Thu, 15 Sep 2016 13:55:07 -0700

snapmanagercgi (1.0.31.0~xenial) xenial; urgency=high

  * SNAP-110: Fixed the replacement of a variable when it may be commented.

 -- Alexis Wilke <alexis@m2osw.com>  Thu, 15 Sep 2016 13:39:07 -0700

snapmanagercgi (1.0.30.0~xenial) xenial; urgency=high

  * SNAP-110: Applied fix so we can change the "seeds" cassandra.yaml field.

 -- Alexis Wilke <alexis@m2osw.com>  Thu, 15 Sep 2016 12:56:07 -0700

snapmanagercgi (1.0.29.0~xenial) xenial; urgency=high

  * SNAP-110: Bumped version to get my test system to upgrade properly.

 -- Alexis Wilke <alexis@m2osw.com>  Tue, 13 Sep 2016 11:59:22 -0700

snapmanagercgi (1.0.28.0~xenial) xenial; urgency=high

  * SNAP-110: Okay, this time the actual implementation.

 -- Alexis Wilke <alexis@m2osw.com>  Fri, 09 Sep 2016 02:00:55 -0700

snapmanagercgi (1.0.27.0~xenial) xenial; urgency=high

  * SNAP-110: Getting there, adding more logs and probably the correct code too.

 -- Alexis Wilke <alexis@m2osw.com>  Fri, 09 Sep 2016 02:00:55 -0700

snapmanagercgi (1.0.26.0~xenial) xenial; urgency=high

  * SNAP-110: Added more test code to understand how to retrieve the
    replication factor with our existing interface.

 -- Alexis Wilke <alexis@m2osw.com>  Fri, 09 Sep 2016 02:00:55 -0700

snapmanagercgi (1.0.25.0~xenial) xenial; urgency=high

  * SNAP-110: Added code to support changing the replication factor.

 -- Alexis Wilke <alexis@m2osw.com>  Fri, 09 Sep 2016 02:00:55 -0700

snapmanagercgi (1.0.24.0~xenial) xenial; urgency=high

  * SNAP-110: Added a warning along the highlight so people know why the
    memory entry gets lit.

 -- Alexis Wilke <alexis@m2osw.com>  Thu, 08 Sep 2016 22:19:04 -0700

snapmanagercgi (1.0.23.0~xenial) xenial; urgency=high

  * SNAP-110: Added the highlight class that was still missing.

 -- Alexis Wilke <alexis@m2osw.com>  Thu, 08 Sep 2016 19:40:04 -0700

snapmanagercgi (1.0.22.0~xenial) xenial; urgency=high

  * SNAP-110: Fixed the VPN script name so it is defined in one place and
    reused as required. Also use the cache path instead of the lib path.

 -- Alexis Wilke <alexis@m2osw.com>  Thu, 08 Sep 2016 14:23:15 -0700

snapmanagercgi (1.0.21.0~xenial) xenial; urgency=high

  * SNAP-110: Somehow some messages for local processes make it to other
    servers.

 -- Alexis Wilke <alexis@m2osw.com>  Thu, 08 Sep 2016 12:36:39 -0700

snapmanagercgi (1.0.20.0~xenial) xenial; urgency=high

  * SNAP-110: Need to open the input file before reading from it.

 -- Alexis Wilke <alexis@m2osw.com>  Thu, 08 Sep 2016 09:19:39 -0700

snapmanagercgi (1.0.19.0~xenial) xenial; urgency=high

  * Fixed the sending of the CASSANDRAQUERY message.

 -- Alexis Wilke <alexis@m2osw.com>  Wed, 07 Sep 2016 09:52:41 -0700

snapmanagercgi (1.0.18.0~xenial) xenial; urgency=high

  * Okay, there is a synchronization problem. I added a sleep() as a
    temporary hack until we do better...

 -- Alexis Wilke <alexis@m2osw.com>  Tue, 06 Sep 2016 02:00:54 -0700

snapmanagercgi (1.0.17.0~xenial) xenial; urgency=high

  * Trying to understand why apt-get update returns 100 by no error messages.

 -- Alexis Wilke <alexis@m2osw.com>  Tue, 06 Sep 2016 02:00:54 -0700

snapmanagercgi (1.0.16.1~xenial) xenial; urgency=high

  * Still an error with reading the zone files. Try again.

 -- R. Douglas Barbieri <doug@dooglio.net>  Sat, 03 Sep 2016 23:47:39 -0700

snapmanagercgi (1.0.15.1~xenial) xenial; urgency=high

  * Fixed error in script call.

 -- R. Douglas Barbieri <doug@dooglio.net>  Sat, 03 Sep 2016 23:16:19 -0700

snapmanagercgi (1.0.14.1~xenial) xenial; urgency=high

  * Bumped version for script fixes.

 -- R. Douglas Barbieri <doug@dooglio.net>  Sat, 03 Sep 2016 23:08:32 -0700

snapmanagercgi (1.0.13.1~xenial) xenial; urgency=high

  * Added dns plugin.

 -- R. Douglas Barbieri <doug@dooglio.net>  Sat, 03 Sep 2016 18:19:18 -0700

snapmanagercgi (1.0.12.0~xenial) xenial; urgency=high

  * SNAP-110: Added the affected-services tag to the XSD definitions.

 -- Alexis Wilke <alexis@m2osw.com>  Mon, 29 Aug 2016 02:00:55 -0700

snapmanagercgi (1.0.11.0~xenial) xenial; urgency=high

  * Fix for snapcgi apache conf file.

 -- Doug Barbieri <doug@dooglio.net>  Mon, 22 Aug 2016 18:28:34 -0700

snapmanagercgi (1.0.10.1~xenial) xenial; urgency=high

  * Bumping to accomodate new change to enable openvpn.

 -- Doug Barbieri <doug@dooglio.net>  Fri, 19 Aug 2016 14:47:59 -0700

snapmanagercgi (1.0.9.0~xenial) xenial; urgency=high

  * SNAP-406: Adding various logs to try to find out where it crashes
    with an invalid string.

 -- Alexis Wilke <alexis@m2osw.com>  Thu, 18 Aug 2016 14:07:14 -0700

snapmanagercgi (1.0.8.0~xenial) xenial; urgency=high

  * Applied a couple of fixes to the handling of installation bundles.

 -- Alexis Wilke <alexis@m2osw.com>  Thu, 18 Aug 2016 14:07:14 -0700

snapmanagercgi (1.0.7.2~xenial) xenial; urgency=high

  * SNAP-403: Now puts up vpn client box *only* on clients, and similar for servers.

 -- R. Douglas Barbieri <doug@dooglio.net>  Tue, 16 Aug 2016 18:15:23 -0700

snapmanagercgi (1.0.7.1~xenial) xenial; urgency=high

  * SNAP-403: Can't use "ovpn" suffix under linux
  * SNAP-403: <crt> is wrong: it is really <cert>

 -- R. Douglas Barbieri <doug@dooglio.net>  Tue, 16 Aug 2016 17:17:31 -0700

snapmanagercgi (1.0.7.0~xenial) xenial; urgency=high

  * SNAP-403: Need to remove script before trying to overwrite it.

 -- Doug Barbieri <doug@dooglio.net>  Tue, 16 Aug 2016 16:51:41 -0700

snapmanagercgi (1.0.6.7~xenialm2osw4) xenial; urgency=high

  * SNAP-403: Now can handle text without any '\n's in it.

 -- R. Douglas Barbieri <doug@dooglio.net>  Tue, 16 Aug 2016 16:26:58 -0700

snapmanagercgi (1.0.6.7~xenialm2osw3) xenial; urgency=high

  * SNAP-403: Now using public_ip for script, and clients are one per line.

 -- R. Douglas Barbieri <doug@dooglio.net>  Tue, 16 Aug 2016 15:37:00 -0700

snapmanagercgi (1.0.6.7~xenialm2osw2) xenial; urgency=high

  * SNAP-403: Bumping version for testing of new client-level functionality in plugin

 -- Doug Barbieri <doug@dooglio.net>  Tue, 16 Aug 2016 14:55:46 -0700

snapmanagercgi (1.0.6.7~xenialm2osw1) xenial; urgency=high

  * SNAP-403: Text box appears with no button for VPN certs.

 -- Doug Barbieri <doug@dooglio.net>  Tue, 16 Aug 2016 13:10:27 -0700

snapmanagercgi (1.0.6~xenial) xenial; urgency=high

  * SNAP-110: Also make the script executable (755).

 -- Alexis Wilke <alexis@m2osw.com>  Thu, 11 Aug 2016 16:03:24 -0700

snapmanagercgi (1.0.5~xenial) xenial; urgency=high

  * SNAP-110: Fixed the snapmanagercgi so it sends the bundle variables
    name and value instead of just the name of the variable.
  * SNAP-110: Also applied a fix in the event a variable entry is just a
    name so it works as expected in the installer.

 -- Alexis Wilke <alexis@m2osw.com>  Thu, 11 Aug 2016 09:07:09 -0700

snapmanagercgi (1.0.4~xenial) xenial; urgency=high

  * SNAP-110: Change the scheme to make use of a preinst/postinst script
    file instead of calling system() with that one long script.

 -- Alexis Wilke <alexis@m2osw.com>  Wed, 10 Aug 2016 12:25:49 -0700

snapmanagercgi (1.0.3.1~xenial) xenial; urgency=high

  * Taking back out apache confs and sites we put in.

 -- Doug Barbieri <doug@dooglio.net>  Sun, 07 Aug 2016 17:47:52 -0700

snapmanagercgi (1.0.2.1~xenial) xenial; urgency=high

  * SNAP-110: Delete the bundles.status whenever a bundle gets intalled/uninstalled.
  * SNAP-110: Missed one 'e'.

 -- Doug Barbieri <doug@dooglio.net>  Mon, 01 Aug 2016 18:06:07 -0700

snapmanagercgi (1.0.1.78~xenial) xenial; urgency=high

  * SNAP-110: Removed the extra quotes for the Dpkg::Options::=...

 -- Doug Barbieri <doug@dooglio.net>  Mon, 01 Aug 2016 16:17:44 -0700

snapmanagercgi (1.0.0) xenial; urgency=high

  * Initial release of packaging for snapmanager.cgi.

 -- Alexis Wilke <alexis@m2osw.com>  Wed, 25 May 2016 08:31:39 -0700<|MERGE_RESOLUTION|>--- conflicted
+++ resolved
@@ -1,14 +1,10 @@
-<<<<<<< HEAD
 snapmanagercgi (1.1.20.0~xenial) xenial; urgency=high
 
    * SNAP-266: snaplog service is not "snaplogd."
 
  -- R. Douglas Barbieri <doug@dooglio.net>  Tue, 11 Oct 2016 15:36:28 -0700
 
-snapmanagercgi (1.1.19.5~xenial) xenial; urgency=high
-=======
 snapmanagercgi (1.1.19.7~xenial) xenial; urgency=high
->>>>>>> d2cc3136
 
   * Nightly build.
 
