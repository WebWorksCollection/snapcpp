--- conflicted
+++ resolved
@@ -1,8 +1,4 @@
-<<<<<<< HEAD
-snapbounce (1.0.5.9~xenial) xenial; urgency=high
-=======
 snapbounce (1.0.6.0~xenial) xenial; urgency=high
->>>>>>> 38743e6c
 
   * SNAP-465: Added a file to enable the postfix jail for fail2ban.
 
