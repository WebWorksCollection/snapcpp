<<<<<<< HEAD
snapbounce (1.0.2.15~xenial) xenial; urgency=high
=======
snapbounce (1.0.2.17~xenial) xenial; urgency=high
>>>>>>> 5eb15081

  * Nightly build.

 -- Doug Barbieri <doug@dooglio.net>  Tue, 13 Sep 2016 17:34:08 -0700

snapbounce (1.0.2.0~xenial) xenial; urgency=high

  * SNAP-110: Bumped version to get my test system to upgrade properly.

 -- Alexis Wilke <alexis@m2osw.com>  Tue, 13 Sep 2016 11:59:22 -0700

snapbounce (1.0.1.1~xenial) xenial; urgency=high

  * Added new snapmanager plugin: mailserver.

 -- R. Douglas Barbieri <doug@dooglio.net>  Mon, 05 Sep 2016 12:15:49 -0700

snapbounce (1.0.0) xenial; urgency=high

  * Initial release of packaging.

 -- R. Douglas Barbieri <doug@dooglio.net>  Wed, 26 May 2016 22:49:55 -0800<|MERGE_RESOLUTION|>--- conflicted
+++ resolved
@@ -1,8 +1,4 @@
-<<<<<<< HEAD
-snapbounce (1.0.2.15~xenial) xenial; urgency=high
-=======
 snapbounce (1.0.2.17~xenial) xenial; urgency=high
->>>>>>> 5eb15081
 
   * Nightly build.
 
