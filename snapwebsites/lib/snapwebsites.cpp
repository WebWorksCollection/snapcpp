--- conflicted
+++ resolved
@@ -1301,11 +1301,13 @@
  *
  * \return true if the event has to carry on.
  */
-<<<<<<< HEAD
+#pragma GCC diagnostic push
+#pragma GCC diagnostic ignored "-Wunused-parameter"
 bool server::validate_action_impl(QString const& path, QString const& action)
 {
     return true;
 }
+#pragma GCC diagnostic pop
 
 
 /** \brief Check whether a user has permission to access a page.
@@ -1323,12 +1325,9 @@
  *
  * \return true if the signal should be propagated.
  */
-bool server::access_allowed_impl(QString const& user_path, QString const& path, QString const& action, permission_flag& result)
-=======
 #pragma GCC diagnostic push
 #pragma GCC diagnostic ignored "-Wunused-parameter"
-bool server::validate_action_impl(const QString& path, QString& action)
->>>>>>> e6943867
+bool server::access_allowed_impl(QString const& user_path, QString const& path, QString const& action, permission_flag& result)
 {
     return true;
 }
