<<<<<<< HEAD
cassview (0.1.5.88~xenial) xenial; urgency=high
=======
cassview (0.1.5.89~xenial) xenial; urgency=high
>>>>>>> b419296f

  * Nightly build.

 -- Build Server <build@m2osw.com>  Fri, 30 Sep 2016 02:00:49 -0700

cassview (0.1.5.0~xenial) xenial; urgency=high

  * SNAP-440: Removed add_ssl_keys() method and replaced with parameter to
    QCassandraSession::connect() method.

 -- R. Douglas Barbieri <doug@dooglio.net>  Thu, 29 Sep 2016 12:47:27 -0700

cassview (0.1.4.12~xenial) xenial; urgency=high

  * Nightly build.

 -- Doug Barbieri <doug@dooglio.net>  Thu, 22 Sep 2016 13:48:56 -0700

cassview (0.1.4.1~xenial) xenial; urgency=high

  * SNAP-440: Added SSL support for Cassandra.

 -- R. Douglas Barbieri <doug@dooglio.net>  Wed, 21 Sep 2016 16:58:50 -0700

cassview (0.1.2.14~xenial) xenial; urgency=high

  * Nightly build.

 -- Doug Barbieri <doug@dooglio.net>  Tue, 13 Sep 2016 17:34:11 -0700

cassview (0.1.2.0~xenial) xenial; urgency=high

  * SNAP-110: Bumped version to get my test system to upgrade properly.

 -- Alexis Wilke <alexis@m2osw.com>  Tue, 13 Sep 2016 11:59:22 -0700

cassview (0.1.1.0~trusty) trusty; urgency=high

  * Ported to qt5.
  * Lots of bug fixes.
  * Now works with CQL and QCassandraQuery.

 -- R. Douglas Barbieri <doug@dooglio.net>  Tue, 03 May 2016 20:44:43 -0700

cassview (0.1.0) trusty; urgency=high

  * Added support for a filter against row names.

 -- Alexis Wilke <alexis@m2osw.com>  Sat, 25 Apr 2015 23:49:13 -0700

cassview (0.0.13~saucy) saucy; urgency=high

  * Forgot to put in shlibs dependencies into the control file! Now the
    package should bring in the appropriate dependencies.

 -- R. Douglas Barbieri <doug@dooglio.net>  Fri, 14 Feb 2014 16:04:42 -0800

cassview (0.0.11~saucy) saucy; urgency=high

  * Added host button and window title.

 -- R. Douglas Barbieri <doug@dooglio.net>  Thu, 13 Feb 2014 09:39:31 -0800

cassview (0.0.10ubuntu1~saucy) saucy; urgency=high

  * Bump for build on PPA.

 -- R. Douglas Barbieri <doug@dooglio.net>  Wed, 12 Feb 2014 16:14:20 -0800

cassview (0.0.10~saucy) saucy; urgency=high

  * Moved RowModel and TableModel into snapwebsites library.

 -- R. Douglas Barbieri <doug@dooglio.net>  Wed, 12 Feb 2014 15:03:53 -0800

cassview (0.0.9~saucy) saucy; urgency=high

  * Now all exceptions are displayed in a QMessageBox.

 -- R. Douglas Barbieri <doug@dooglio.net>  Wed, 12 Feb 2014 11:48:17 -0800

cassview (0.0.8~saucy) saucy; urgency=high

  * Improved InputDialog, better error support, save splitter state. 
  * Repaired error with SettingsDialog, so the server information can be
    changed and it persists and connects properly.

 -- R. Douglas Barbieri <doug@dooglio.net>  Tue, 11 Feb 2014 07:58:39 -0800

cassview (0.0.7~saucy) saucy; urgency=high

  * Now allows adding and removal of columns in any row.

 -- R. Douglas Barbieri <doug@dooglio.net>  Mon, 10 Feb 2014 19:17:17 -0800

cassview (0.0.6~saucy) saucy; urgency=high

  * Added application icon.

 -- R. Douglas Barbieri <doug@dooglio.net>  Mon, 10 Feb 2014 08:26:22 -0800

cassview (0.0.5ubuntu1~saucy) saucy; urgency=high

  * Bump for new build at the PPA site.

 -- R. Douglas Barbieri <doug@dooglio.net>  Mon, 10 Feb 2014 07:04:17 -0800

cassview (0.0.5) saucy; urgency=high

  * Bump for new build at the PPA site.

 -- R. Douglas Barbieri <doug@dooglio.net>  Thu, 06 Feb 2014 19:47:02 -0800

cassview (0.0.4-1) saucy; urgency=high

  * Proper versioning, plus nice about dialog and icons.
  * Added a flag for display vs edit, so that way large blobs don't take a
    long time to load.

 -- R. Douglas Barbieri <doug@dooglio.net>  Tue, 04 Feb 2014 16:13:47 -0800

cassview (0.0.3-1) saucy; urgency=high

  * Modified the RowModel to be a table-based model (but not item-based,
    so no parent nodes).
  * Has two columns: name and value. Name is read-only, value is editable.
  * View has changed to a table view, and the columns automatically adjust
    when the model is reset (reloaded).

 -- R. Douglas Barbieri <doug@dooglio.net>  Mon, 03 Feb 2014 12:39:08 -0800

cassview (0.0.2-2) saucy; urgency=high

  * Forgot to include libsnapwebsites-dev in the control file.

 -- R. Douglas Barbieri <doug@dooglio.net>  Fri, 31 Jan 2014 09:28:48 -0800

cassview (0.0.2-1) saucy; urgency=low

  * Added proper, read-only support for snap_websites db, with proper
    translation.

 -- R. Douglas Barbieri <doug@dooglio.net>  Thu, 30 Jan 2014 15:11:21 -0800

cassview (0.0.1-1) saucy; urgency=high

  * Repaired build error with builds on raring and lower. Qt4 had a strange
    warning that was causing the build to crash.

 -- R. Douglas Barbieri <doug@dooglio.net>  Tue, 28 Jan 2014 10:27:27 -0800

cassview (0.0.1) saucy; urgency=high

  * Initial release of packaging.

 -- R. Douglas Barbieri <doug@dooglio.net>  Mon, 27 Jan 2014 10:26:21 -0800<|MERGE_RESOLUTION|>--- conflicted
+++ resolved
@@ -1,8 +1,4 @@
-<<<<<<< HEAD
-cassview (0.1.5.88~xenial) xenial; urgency=high
-=======
 cassview (0.1.5.89~xenial) xenial; urgency=high
->>>>>>> b419296f
 
   * Nightly build.
 
