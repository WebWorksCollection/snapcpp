--- conflicted
+++ resolved
@@ -1,8 +1,4 @@
-<<<<<<< HEAD
-cassview (0.1.6.33~xenial) xenial; urgency=high
-=======
 cassview (0.1.7.1~xenial) xenial; urgency=high
->>>>>>> 9c470ea7
 
   * Nightly build.
 
