<<<<<<< HEAD
snapserver-core-plugins (1.0.41.2~xenial) xenial; urgency=high

  * SNAP-258: Added support to the editor plugin to provide read-only access to
    the underlying post and converted values.

 -- R. Douglas Barbieri <doug@dooglio.net>  Thu, 05 Jan 2017 09:51:14 -0800

=======
>>>>>>> df66cf72
snapserver-core-plugins (1.0.40.4~xenial) xenial; urgency=high

  * Nightly build.

 -- Build Server <build@m2osw.com>  Wed, 04 Jan 2017 02:00:50 -0800

snapserver-core-plugins (1.0.40.0~xenial) xenial; urgency=high

  * SNAP-258: Bump date and time in do_update() to get the new script.

 -- Alexis Wilke <alexis@m2osw.com>  Wed,  4 Jan 2017 00:34:48 -0800

snapserver-core-plugins (1.0.39.0~xenial) xenial; urgency=high

  * SNAP-258: The date out of whack is in milliseconds, not seconds.

 -- Alexis Wilke <alexis@m2osw.com>  Tue,  3 Jan 2017 23:32:48 -0800

snapserver-core-plugins (1.0.38.0~xenial) xenial; urgency=high

  * SNAP-258: Fixed crucial bug which prevented the *id_row* from being
    incremented when creating new users.

 -- R. Douglas Barbieri <doug@dooglio.net>  Tue, 03 Jan 2017 11:27:03 -0800

snapserver-core-plugins (1.0.37.0~xenial) xenial; urgency=high

  * EX-159: Some browsers set readyState to 4 when they timeout instead of
    setting the status to 504 and an error message.

 -- Alexis Wilke <alexis@m2osw.com>  Tue,  3 Jan 2017 00:19:48 -0800

snapserver-core-plugins (1.0.36.0~xenial) xenial; urgency=high

  * SNAP-530: Actually, the timeout delay can go really negative when someone
    has bad clocks (which happens on VMs, for example). Now the script forces
    a minimum of 60 for the delay (1min.) and checks if it goes under 1h, if
    so it prints a warning in the JavaScript console.

 -- Alexis Wilke <alexis@m2osw.com>  Fri, 30 Dec 2016 15:21:48 -0800

snapserver-core-plugins (1.0.35.3~xenial) xenial; urgency=high

  * SNAP-258: Now user logs in correctly.

 -- R. Douglas Barbieri <doug@dooglio.net>  Wed, 28 Dec 2016 16:27:33 -0800

snapserver-core-plugins (1.0.34.1~xenial) xenial; urgency=high

  * SNAP-258: Added trace statements in user login code for debugging.
  * SNAP-258: Converts to id --> user info. The user_key is no longer the key into the users table.

 -- R. Douglas Barbieri <doug@dooglio.net>  Tue, 13 Dec 2016 11:34:18 -0800


snapserver-core-plugins (1.0.33.0~xenial) xenial; urgency=high

  * SNAP-530: Added AJAX support for checking the users session status.
  * Fixed the hit=transparent feature with attachments, favicon, images.
  * Avoid displaying the "Unauthorized" error message on a transparent access.
  * Made the users hit variable part of the plugin so we can check it at any
    time even after the cookies were checked.
  * Added a hit=check which just returns the session current status.
  * Changed the users.js timeout handling to use an AJAX request instead of
    a reload (1) because if still valid we should not reload and (2) the
    reload meant loading many files (i.e. favicon.ico) instead of just checking
    the session which takes no time.

 -- Alexis Wilke <alexis@m2osw.com>  Wed, 21 Dec 2016 20:26:48 -0800

snapserver-core-plugins (1.0.32.0~xenial) xenial; urgency=high

  * SNAP-530: Added a debug log to see that transparent hit make it as expected.

 -- Alexis Wilke <alexis@m2osw.com>  Mon, 12 Dec 2016 11:58:42 -0800

snapserver-core-plugins (1.0.31.0~xenial) xenial; urgency=high

  * SNAP-254: Make sure that if the boolean value is not defined, ignore it.

 -- Alexis Wilke <alexis@m2osw.com>  Wed,  7 Dec 2016 22:32:47 -0800

snapserver-core-plugins (1.0.30.0~xenial) xenial; urgency=high

  * SNAP-200: Removed the 'priority' and 'frequency' which Google ignores now.

 -- Alexis Wilke <alexis@m2osw.com>  Mon, 28 Nov 2016 13:51:49 -0800

snapserver-core-plugins (1.0.29.0~xenial) xenial; urgency=high

  * SNAP-279: Updated the users and sendmail to support example users.
  * Prevent sendmail from sending emails to example users.
  * Added a function to check whether a user is an example user.

 -- Alexis Wilke <alexis@m2osw.com>  Sun, 27 Nov 2016 18:25:03 -0800

snapserver-core-plugins (1.0.28.0~xenial) xenial; urgency=high

  * SNAP-254: Implemented the redirect to HTTPS when on HTTP.
  * Added a new tag named 'secure-page' to force a redirect on those pages.
  * Marked the user login, register, etc. as needed a secure redirect.
  * Various clean ups.

 -- Alexis Wilke <alexis@m2osw.com>  Wed, 23 Nov 2016 01:46:48 -0800

snapserver-core-plugins (1.0.27.0~xenial) xenial; urgency=high

  * EX-114: Fixed an error message to include more information.

 -- Alexis Wilke <alexis@m2osw.com>  Tue, 22 Nov 2016 19:26:48 -0800

snapserver-core-plugins (1.0.26.0~xenial) xenial; urgency=high

  * EX-151: Fixed the stacked darken screen, it could be duplicated and then
    the stack was wrong (duplicates never got removed).

 -- Alexis Wilke <alexis@m2osw.com>  Sun, 20 Nov 2016 16:35:48 -0800

snapserver-core-plugins (1.0.25.0~xenial) xenial; urgency=high

  * SNAP-61: Removed the last lock related remnants.

 -- Alexis Wilke <alexis@m2osw.com>  Sat, 19 Nov 2016 00:45:50 -0800

snapserver-core-plugins (1.0.24.0~xenial) xenial; urgency=high

  * Upgraded jQuery to version 1.12.4.

 -- Alexis Wilke <alexis@m2osw.com>  Tue, 15 Nov 2016 23:59:47 -0800

snapserver-core-plugins (1.0.23.0~xenial) xenial; urgency=high

  * EX-150: make the forms non-editable when not marked as such (removed debug).

 -- Alexis Wilke <alexis@m2osw.com>  Tue, 15 Nov 2016 23:33:47 -0800

snapserver-core-plugins (1.0.22.0~xenial) xenial; urgency=high

  * EX-147: Put the hidden class back.
  * Cleaned up the capture and accept attributes.
  * Fixed the capture boolean value, it has to be "capture" and not "true".

 -- Alexis Wilke <alexis@m2osw.com>  Fri, 11 Nov 2016 21:12:49 -0800

snapserver-core-plugins (1.0.21.0~xenial) xenial; urgency=high

  * EX-147: Trying without the hidden class and adding another attribute.

 -- Alexis Wilke <alexis@m2osw.com>  Fri, 11 Nov 2016 20:43:49 -0800

snapserver-core-plugins (1.0.20.0~xenial) xenial; urgency=high

  * EX-147: Placed the attributes inside the input tag instead of after.
  * Removed the replace() which does not work right.

 -- Alexis Wilke <alexis@m2osw.com>  Fri, 11 Nov 2016 20:07:49 -0800

snapserver-core-plugins (1.0.19.0~xenial) xenial; urgency=high

  * EX-147: Fixed the regular expression so it works with Qt5.

 -- Alexis Wilke <alexis@m2osw.com>  Fri, 11 Nov 2016 19:15:49 -0800

snapserver-core-plugins (1.0.18.0~xenial) xenial; urgency=high

  * EX-147: Added support for mime-types (i.e. the accept=... in an <input>).

 -- Alexis Wilke <alexis@m2osw.com>  Fri, 11 Nov 2016 18:13:49 -0800

snapserver-core-plugins (1.0.17.0~xenial) xenial; urgency=high

  * EX-133: Added a flag so we can ignore the User-Agent when verifying a user.

 -- Alexis Wilke <alexis@m2osw.com>  Fri, 11 Nov 2016 16:42:49 -0800

snapserver-core-plugins (1.0.16.0~xenial) xenial; urgency=high

  * EX-147: Added support to add the capture attribute to the file input.

 -- Alexis Wilke <alexis@m2osw.com>  Thu, 10 Nov 2016 23:12:47 -0700

snapserver-core-plugins (1.0.15.0~xenial) xenial; urgency=high

  * SNAP-501: Added new doc-only packages.

 -- Doug Barbieri <doug@kosh>  Wed, 26 Oct 2016 17:11:25 -0700

snapserver-core-plugins (1.0.14.0~xenial) xenial; urgency=high

  * SNAP-465: postinst/postrm cleanups.
  * Removed the restart of snapinit after removing the plugins.

 -- Alexis Wilke <alexis@m2osw.com>  Mon, 24 Oct 2016 23:48:38 -0700

snapserver-core-plugins (1.0.13.0~xenial) xenial; urgency=high

  * SNAP-276: Fixed the check of bounced emails: it was using == instead of !=.
  * Fixed the 4 months calculation, it needed to be in microseconds.
  * Added a script to generate the 4 bounce fields for test purposes.

 -- Alexis Wilke <alexis@m2osw.com>  Wed, 19 Oct 2016 10:35:21 -0700

snapserver-core-plugins (1.0.12.0~xenial) xenial; urgency=high

  * EX-132: Added support for counting messages and avoid changing the
    message type to "info" if there are still errors or warnings showing.

 -- Alexis Wilke <alexis@m2osw.com>  Thu, 13 Oct 2016 15:39:53 -0700

snapserver-core-plugins (1.0.11.0~xenial) xenial; urgency=high

  * EX-131: made the generate_list_for_page() function public.

 -- Alexis Wilke <alexis@m2osw.com>  Wed, 12 Oct 2016 09:44:48 -0700

snapserver-core-plugins (1.0.10.0~xenial) xenial; urgency=high

  * EX-131: Looking at the problem with list not updating, I noticed an
    exception generated by GoogleBot trying to load some wordpress files.
    This is the fix, instead of throwing we now return a 404 as expected.

 -- Alexis Wilke <alexis@m2osw.com>  Fri, 07 Oct 2016 16:55:06 -0700

snapserver-core-plugins (1.0.9.0~xenial) xenial; urgency=high

  * SNAP-110: Removed the initial_update() functions.
  * Tables are now all created by snapcreatetables.

 -- Alexis Wilke <alexis@m2osw.com>  Fri, 07 Oct 2016 12:43:06 -0700

snapserver-core-plugins (1.0.8.0~xenial) xenial; urgency=high

  * SNAP-110: Show versions of additional tools.

 -- Alexis Wilke <alexis@m2osw.com>  Fri, 07 Oct 2016 12:43:06 -0700

snapserver-core-plugins (1.0.7.0~xenial) xenial; urgency=high

  * EX-126: User gets logged out "randomly": the session was actually not
    extended properly.

 -- Alexis Wilke <alexis@m2osw.com>  Fri, 07 Oct 2016 11:47:06 -0700

snapserver-core-plugins (1.0.6.0~xenial) xenial; urgency=high

  * SNAP-468: Fixed the load_file so it loads files as is or with the
    ".xsl" extension.

 -- Alexis Wilke <alexis@m2osw.com>  Sat, 04 Oct 2016 14:12:48 -0700

snapserver-core-plugins (1.0.5.0~xenial) xenial; urgency=high

  * SNAP-378: Removed access to the install_layout() call from frontend users.

 -- Alexis Wilke <alexis@m2osw.com>  Thu, 29 Sep 2016 21:53:40 -0700

snapserver-core-plugins (1.0.4.0~xenial) xenial; urgency=high

  * SNAP-413: Replaced the snapcreatetables call with the NEWTABLE signal.
  * The snapserver Core plugins do not require snapcommunicator on
    installation so snapsignal may not be available so this one checks
    the availability of snapsignal.

 -- Alexis Wilke <alexis@m2osw.com>  Sat, 24 Sep 2016 14:59:48 -0700

snapserver-core-plugins (1.0.3.0~xenial) xenial; urgency=high

  * SNAP-289: Removed obj->enum_name::enum_value so Coverity is happy.

 -- Alexis Wilke <alexis@m2osw.com>  Wed, 23 Sep 2016 18:57:43 -0700

snapserver-core-plugins (1.0.2.0~xenial) xenial; urgency=high

  * SNAP-110: Added SNAP_LOG_FATAL() for a few more throw().

 -- Alexis Wilke <alexis@m2osw.com>  Tue, 13 Sep 2016 16:58:22 -0700

snapserver-core-plugins (1.0.1.0~xenial) xenial; urgency=high

  * SNAP-110: Bumped version to get my test system to upgrade properly.

 -- Alexis Wilke <alexis@m2osw.com>  Tue, 13 Sep 2016 11:59:22 -0700

snapserver-core-plugins (1.0.0) xenial; urgency=high

  * Initial release of packaging for the new snapserver project.

 -- R. Douglas Barbieri <doug@dooglio.net>  Wed, 26 May 2016 20:23:45 -0800<|MERGE_RESOLUTION|>--- conflicted
+++ resolved
@@ -1,13 +1,10 @@
-<<<<<<< HEAD
-snapserver-core-plugins (1.0.41.2~xenial) xenial; urgency=high
+snapserver-core-plugins (1.0.41.3~xenial) xenial; urgency=high
 
   * SNAP-258: Added support to the editor plugin to provide read-only access to
     the underlying post and converted values.
 
  -- R. Douglas Barbieri <doug@dooglio.net>  Thu, 05 Jan 2017 09:51:14 -0800
 
-=======
->>>>>>> df66cf72
 snapserver-core-plugins (1.0.40.4~xenial) xenial; urgency=high
 
   * Nightly build.
