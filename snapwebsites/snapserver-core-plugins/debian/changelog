<<<<<<< HEAD
snapserver-core-plugins (1.0.108.9~xenial) xenial; urgency=high
=======
snapserver-core-plugins (1.0.109.0~xenial) xenial; urgency=high
>>>>>>> 40cbaefa

  * EX-79: Made the layout_contrib depend on output for the "/fonts".

 -- Alexis Wilke <alexis@m2osw.com>  Sat, 20 May 2017 00:16:19 -0800

snapserver-core-plugins (1.0.108.0~xenial) xenial; urgency=high

  * EX-180: Make sure that the expiration date is valid when processing a
    credit card (if undefined, the string is empty and it would "Crash").
  * Actually marked the card number, security code, and expiration date
    fields of the editor as secret.
  * Finally found the reason why error messages could not be closed after
    you closed them once and fixed that problem.

 -- Alexis Wilke <alexis@m2osw.com>  Fri, 12 May 2017 23:30:19 -0800

snapserver-core-plugins (1.0.107.0~xenial) xenial; urgency=high

  * SNAP-185: Replaced the `jQuery()` accesses to "canonical" with "page-uri".
  * Added the `<link rel="page-uri" ...>` tag to the header.
  * EX-79: Fixed the box-sizing of the editor toolbar, it still appears at
    the wrong position, though.
  * Added the `expr()` function to the filter functionality.
  * Fixed the filter `token_help()` function with missing entries.
  * Fixed an error message in layout.cpp so it shows the correct filename.

 -- Alexis Wilke <alexis@m2osw.com>  Sun,  7 May 2017 10:27:19 -0800

snapserver-core-plugins (1.0.106.0~xenial) xenial; urgency=high

  * SNAP-185: Use the "core::canonical_domain" variable as the canonical domain
    name on test websites, so SEO works better.

 -- Alexis Wilke <alexis@m2osw.com>  Sat,  6 May 2017 14:27:19 -0800

snapserver-core-plugins (1.0.105.0~xenial) xenial; urgency=high

  * users::user_logged_info_t now has a slight interface change, which forces
    the user to add a path to the constructor. The ipath call is now const,
    and returns a const object.

 -- R. Douglas Barbieri <doug@dooglio.net>  Fri, 05 May 2017 12:13:12 -0700

snapserver-core-plugins (1.0.104.0~xenial) xenial; urgency=high

  * EX-79: Fixed the box-sizing of the epayment buttons.

 -- Alexis Wilke <alexis@m2osw.com>  Fri, 28 Apr 2017 21:53:19 -0700

snapserver-core-plugins (1.0.103.0~xenial) xenial; urgency=high

  * EX-79: Fixed the Z-Index computation for popups and date widgets.

 -- Alexis Wilke <alexis@m2osw.com>  Fri, 28 Apr 2017 12:51:19 -0700

snapserver-core-plugins (1.0.102.0~xenial) xenial; urgency=high

  * EX-79: No changes, was just testing why Cancel would not work on popups.

 -- Alexis Wilke <alexis@m2osw.com>  Thu, 27 Apr 2017 23:30:19 -0700

snapserver-core-plugins (1.0.101.0~xenial) xenial; urgency=high

  * EX-79: Added a minimum "screen" height to be used by the sb-admin-2.js
    so we do not get jumpy screens when scrolling down and a menu goes
    from static to fixed.
  * Fixed the fixed-box parameter validity test.
  * Removed a space in the editor.js so it passes the JS compiler.

 -- Alexis Wilke <alexis@m2osw.com>  Thu, 27 Apr 2017 22:16:19 -0700

snapserver-core-plugins (1.0.100.0~xenial) xenial; urgency=high

  * EX-1: Tested emitting an error in jQuery when accessing AJAX to see
    whether we would get that Error 0/0 problem. It did not happen.
    The result is that we have a new version in jquery.js but no
    other changes.

 -- Alexis Wilke <alexis@m2osw.com>  Thu, 27 Apr 2017 17:16:19 -0700

snapserver-core-plugins (1.0.99.0~xenial) xenial; urgency=high

  * EX-175: Added the ability to have "soft-redirects", so one can embed a
    form from a different page, and have that page behave the same. For
    example, a contact page.

 -- R. Douglas Barbieri <doug@dooglio.net>  Thu, 27 Apr 2017 08:49:35 -0700

snapserver-core-plugins (1.0.98.0~xenial) xenial; urgency=high

  * EX-79: As mentioned earlier, the output.js may not be working 100%
    correctly with AJAX. That was indeed the case, a few period were missing.
  * Also the XSL would add the class attribute twice on each item.
  * Removed the width and height from the close-button img tag.

 -- Alexis Wilke <alexis@m2osw.com>  Wed, 29 Mar 2017 12:18:19 -0700

snapserver-core-plugins (1.0.97.0~xenial) xenial; urgency=high

  * EX-173: I noticed that an Edit button did not want to go away. The
    test was missing the validation of the action for that page.

 -- Alexis Wilke <alexis@m2osw.com>  Tue, 28 Mar 2017 21:39:19 -0700

snapserver-core-plugins (1.0.96.0~xenial) xenial; urgency=high

  * EX-79: Removed the "right-aligned" from the change-email form.

 -- Alexis Wilke <alexis@m2osw.com>  Tue, 28 Mar 2017 00:27:19 -0800

snapserver-core-plugins (1.0.95.0~xenial) xenial; urgency=high

  * EX-79: Added support for a min-width, under that width, ignore fixed-box.
  * Fixed the resize bug, I just had to bind to "scroll" and "resize".
  * Added a currentMode_ field to avoid reapplying the CSS if not required.
  * Fixed the adjustment of max, we really need to compare to `-this.margin_`.
  * Various clean ups.

 -- Alexis Wilke <alexis@m2osw.com>  Sun, 26 Mar 2017 00:20:19 -0800

snapserver-core-plugins (1.0.94.0~xenial) xenial; urgency=high

  * EX-79: Actually made the fixed-box function properly in Snap!
  * Changed the direct attr() accesses with data() instead.

 -- Alexis Wilke <alexis@m2osw.com>  Sat, 25 Mar 2017 19:29:19 -0800

snapserver-core-plugins (1.0.93.0~xenial) xenial; urgency=high

  * EX-171: SNAP-173: Added a priority so a system revision may still be
    ordered between various plugins.
  * Removed the overwrite exception from revision since now we also need to
    be able to overwrite revision fields.
  * Made updates of output files for test purposes.

 -- Alexis Wilke <alexis@m2osw.com>  Thu, 23 Mar 2017 23:36:19 -0800

snapserver-core-plugins (1.0.92.0~xenial) xenial; urgency=high

  * EX-79: Fixed the error message box so it actually fits on a smartphone.
  * Removed the resize from the script since it is not required anymore.
  * Fixed a few $(...) which should have been jQuery(...).

 -- Alexis Wilke <alexis@m2osw.com>  Thu, 23 Mar 2017 18:04:19 -0800

snapserver-core-plugins (1.0.91.0~xenial) xenial; urgency=high

  * EX-79: Fixed the hidden field under the fixed header with a scroll.
  * Fixed the maximum width of a line-edit to 100% so it fits smart phones.
  * Fixed the contact form save button so it is shown as an inline-block.
  * Made the sb-admin-2 script depend on the editor so we can set the height.

 -- Alexis Wilke <alexis@m2osw.com>  Thu, 23 Mar 2017 00:50:19 -0800

snapserver-core-plugins (1.0.90.0~xenial) xenial; urgency=high

  * EX-79: Added the copyright_date_range() token so we can easily enter a
    copyright notice with a date range which will change with time.

 -- Alexis Wilke <alexis@m2osw.com>  Wed, 22 Mar 2017 21:09:19 -0800

snapserver-core-plugins (1.0.89.0~xenial) xenial; urgency=high

  * EX-79: Added a "focused" class to the snap-editor wrapper <div> tag.

 -- Alexis Wilke <alexis@m2osw.com>  Tue, 21 Mar 2017 22:02:19 -0800

snapserver-core-plugins (1.0.88.0~xenial) xenial; urgency=high

  * EX-79: Removed the "hide visible focus" from buttons in forms from the
    bootstrap.css file (I could not find a way to restore the default!)
  * Replaced the "data-background-value" with "placeholder" which does the
    same thing (also generally better) in HTML 5.

 -- Alexis Wilke <alexis@m2osw.com>  Mon, 20 Mar 2017 18:57:19 -0800

snapserver-core-plugins (1.0.87.0~xenial) xenial; urgency=high

  * SNAP-259: EX-169: Added an extra flag to allow the "Forgot password"
    verification in a different browser.

 -- Alexis Wilke <alexis@m2osw.com>  Mon, 20 Mar 2017 14:02:19 -0800

snapserver-core-plugins (1.0.86.0~xenial) xenial; urgency=high

  * EX-79: Fixed the dropdown location problem.
  * There is still a size issue, though.

 -- Alexis Wilke <alexis@m2osw.com>  Mon, 20 Mar 2017 00:27:19 -0800

snapserver-core-plugins (1.0.85.0~xenial) xenial; urgency=high

  * EX-79: Removed all the spurious `id="content"` from editor forms.

 -- Alexis Wilke <alexis@m2osw.com>  Sun, 19 Mar 2017 21:14:19 -0800

snapserver-core-plugins (1.0.84.0~xenial) xenial; urgency=high

  * EX-79: Quick update so I can see the normal title.

 -- Alexis Wilke <alexis@m2osw.com>  Sun, 19 Mar 2017 15:46:19 -0800

snapserver-core-plugins (1.0.83.0~xenial) xenial; urgency=high

  * EX-79: Actually fixed the position of the footer in the HTML document
    which means we can correctly calculate the min-height of the page
    (but I had to fix the JavaScript code which was wrong in many ways.)
  * Removed the `div` from `div.zordered` so we can use it with other tags.

 -- Alexis Wilke <alexis@m2osw.com>  Sun, 19 Mar 2017 15:29:19 -0800

snapserver-core-plugins (1.0.82.0~xenial) xenial; urgency=high

  * EX-79: Added the sb-admin-2 theme from bootstrap.
  * Added dependencies to a few JS/CSS files.
  * Added the new JS/CSS files to the CMakeLists.txt file.

 -- Alexis Wilke <alexis@m2osw.com>  Sun, 19 Mar 2017 00:44:19 -0800

snapserver-core-plugins (1.0.81.0~xenial) xenial; urgency=high

  * SNAP-289: Added try/catch to several destructors to avoid exceptions.

 -- Alexis Wilke <alexis@m2osw.com>  Sat, 18 Mar 2017 01:50:19 -0800

snapserver-core-plugins (1.0.80.0~xenial) xenial; urgency=high

  * EX-169: Fixed the conversion of the user ID from the session path when
    verifying a "change password" session.

 -- Alexis Wilke <alexis@m2osw.com>  Mon, 15 Mar 2017 22:57:19 -0800

snapserver-core-plugins (1.0.79.0~xenial) xenial; urgency=high

  * EX-167: Fixed the create_revision tests, they were inverted (see 1.0.70).

 -- Alexis Wilke <alexis@m2osw.com>  Mon, 13 Mar 2017 04:10:19 -0800

snapserver-core-plugins (1.0.78.0~xenial) xenial; urgency=high

  * EX-79: Updated the editor code that shows the save dialog to support
    any type of display mode ("block", "inline-block", "inline", etc.)

 -- Alexis Wilke <alexis@m2osw.com>  Sun, 12 Mar 2017 23:37:19 -0800

snapserver-core-plugins (1.0.77.0~xenial) xenial; urgency=high

  * EX-8: Now log the messages sent using the trace().

 -- Alexis Wilke <alexis@m2osw.com>  Fri, 10 Mar 2017 16:11:19 -0800

snapserver-core-plugins (1.0.76.0~xenial) xenial; urgency=high

  * SNAP-557: Added support to add a "no-js" or "js" class to the <html> tag.

 -- Alexis Wilke <alexis@m2osw.com>  Thu,  9 Mar 2017 14:39:45 -0800

snapserver-core-plugins (1.0.75.0~xenial) xenial; urgency=high

  * EX-79: Small clean ups as I was looking for a bug.

 -- Alexis Wilke <alexis@m2osw.com>  Tue,  7 Mar 2017 00:54:45 -0800

snapserver-core-plugins (1.0.74.0~xenial) xenial; urgency=high

  * EX-167: The default locale, if all else fails, is expected to be "".

 -- Alexis Wilke <alexis@m2osw.com>  Tue, 28 Feb 2017 12:22:45 -0800

snapserver-core-plugins (1.0.73.0~xenial) xenial; urgency=high

  * EX-167: For the image, the parameter must be valid XML so an `&` character
    must be `&amp;`.
  * Various clean ups.

 -- Alexis Wilke <alexis@m2osw.com>  Tue, 28 Feb 2017 00:23:45 -0800

snapserver-core-plugins (1.0.72.0~xenial) xenial; urgency=high

  * EX-167: With all parameters, always accept generating a revision key.

 -- Alexis Wilke <alexis@m2osw.com>  Mon, 27 Feb 2017 12:47:45 -0800

snapserver-core-plugins (1.0.71.0~xenial) xenial; urgency=high

  * EX-167: Fixed the namespace supported by the images plugin.

 -- Alexis Wilke <alexis@m2osw.com>  Sun, 26 Feb 2017 11:21:45 -0800

snapserver-core-plugins (1.0.70.0~xenial) xenial; urgency=high

  * EX-167: Fixed the image parent ipath with the main branch/revision/language.
  * Fixed the on_save_content() so it actually works with multiple languages.
  * Fixed the return of the create_body_string() function.
  * Properly implemented the [content::page()] token.
  * Various cleanups.

 -- Alexis Wilke <alexis@m2osw.com>  Sat, 25 Feb 2017 13:28:45 -0800

snapserver-core-plugins (1.0.69.0~xenial) xenial; urgency=high

  * EX-167: Added image filter to handle inline image sources and versioning the URI

 -- R. Douglas Barbieri <doug@dooglio.net>  Fri, 24 Feb 2017 16:35:18 -0800

snapserver-core-plugins (1.0.68.0~xenial) xenial; urgency=high

  * EX-167: append revisioning information to images presented by the editor
    plugin. This overcomes browser caching of the same filename, even if the
    user uploads a new image.

 -- R. Douglas Barbieri <doug@dooglio.net>  Tue, 21 Feb 2017 21:44:00 -0800

snapserver-core-plugins (1.0.67.0~xenial) xenial; urgency=high

  * EX-79: Got the layout.cpp to actually compile with the new function.
  * Renamed a variable in functions that used "content_plugin" when it is a
    pointer to a plugin which does not have to be the actual `content` plugin.

 -- Alexis Wilke <alexis@m2osw.com>  Mon, 20 Feb 2017 18:00:45 -0800

snapserver-core-plugins (1.0.66.0~xenial) xenial; urgency=high

  * Various fixes so it compiles with g++ 6.x.
  * Added Qt5::Core to the list of link libraries in mimetype.
  * EX-79: Changed the filter to pass the XML document in token_infot_t.
  * Removed the `javascript` plugin as a dependency of `layout` and `output`.
  * Put the layout-name and theme-name in the metadata instead of body.
  * Cleaned up the filtering process in the create_body() function.
  * Added a create_body_string() which will create the body and keep the
    CSS and JS links. This is for the `[content::page(...)]` token.
  * Various clean ups.

 -- Alexis Wilke <alexis@m2osw.com>  Mon, 20 Feb 2017 16:39:45 -0800

snapserver-core-plugins (1.0.65.0~xenial) xenial; urgency=high

  * EX-79: Added the viewport meta tag with standard defaults.

 -- Alexis Wilke <alexis@m2osw.com>  Thu, 16 Feb 2017 21:10:45 -0800

snapserver-core-plugins (1.0.64.0~xenial) xenial; urgency=high

  * EX-79: Moved the layout_contrib files so they properly fit in the QRC file.
  * Fixed the name="..." parameter of the attachments in content.xml.

 -- Alexis Wilke <alexis@m2osw.com>  Thu, 16 Feb 2017 00:26:45 -0800

snapserver-core-plugins (1.0.63.0~xenial) xenial; urgency=high

  * EX-79: The editor now accepts a layout="..." name in <editor-form> tags.

 -- Alexis Wilke <alexis@m2osw.com>  Tue, 14 Feb 2017 16:21:45 -0800

snapserver-core-plugins (1.0.62.0~xenial) xenial; urgency=high

  * EX-79: Added the path to the user-page as a get_name().

 -- Alexis Wilke <alexis@m2osw.com>  Tue, 14 Feb 2017 13:11:45 -0800

snapserver-core-plugins (1.0.61.0~xenial) xenial; urgency=high

  * EX-79: remove the ";" at the end of layout scripts early.

 -- Alexis Wilke <alexis@m2osw.com>  Mon, 13 Feb 2017 13:02:45 -0800

snapserver-core-plugins (1.0.60.0~xenial) xenial; urgency=high

  * EX-79: Added a website_uri() function in the content plugin.
  * Changed the layout_script handling to use our snap_expr instead of QScript.
  * Various clean ups.

 -- Alexis Wilke <alexis@m2osw.com>  Sun, 12 Feb 2017 20:59:45 -0800

snapserver-core-plugins (1.0.59.0~xenial) xenial; urgency=high

  * EX-79: Added the layout_contrib plugin to add many CSS/JS/Fonts for layouts.
  * Added a /fonts and /fonts/snap set of Core pages for fonts.

 -- Alexis Wilke <alexis@m2osw.com>  Sun, 12 Feb 2017 00:25:45 -0800

snapserver-core-plugins (1.0.58.0~xenial) xenial; urgency=high

  * SNAP-30: Added the core::administrator_email to the info form.

 -- Alexis Wilke <alexis@m2osw.com>  Thu,  9 Feb 2017 23:28:45 -0800

snapserver-core-plugins (1.0.57.0~xenial) xenial; urgency=high

  * Tested the No IFrame plugin and applied a few fixes.
  * Created a valid icon for the new plugin.
  * Made the plugin not throw even between the "Add Plugin" and "Install" calls.
  * Added a comment about the fact that the server-access.js script uses
    document.location instead of window.location (i.e. cross origin problem.)

 -- Alexis Wilke <alexis@m2osw.com>  Wed,  1 Feb 2017 18:27:45 -0800

snapserver-core-plugins (1.0.56.0~xenial) xenial; urgency=high

  * Added new plugin: No IFrame, to make sure people cannot use our websites
    in an IFrame (particularly useful for payment processing areas...)

 -- Alexis Wilke <alexis@m2osw.com>  Tue, 31 Jan 2017 22:16:45 -0800

snapserver-core-plugins (1.0.55.0~xenial) xenial; urgency=high

  * SNAP-289: a for(;;) loop was not necessary, removed.

 -- Alexis Wilke <alexis@m2osw.com>  Wed, 25 Jan 2017 23:12:45 -0800

snapserver-core-plugins (1.0.54.0~xenial) xenial; urgency=high

  * Bumped copyright notices to 2017.

 -- Alexis Wilke <alexis@m2osw.com>  Sat, 21 Jan 2017 17:33:45 -0800

snapserver-core-plugins (1.0.53.0~xenial) xenial; urgency=high

  * EX-164: Added new rights for administering a public page. Useful for
    contact forms and things like that.
  * EX-164: Repaired throw in sendmail when email was not a registered user.
  * EX-164: Fixed bug in user_info_t::get_user_key(), which was using
    f_user_email instead of the passed in email address.

 -- R. Douglas Barbieri <doug@dooglio.net>  Wed, 18 Jan 2017 13:38:07 -0800

snapserver-core-plugins (1.0.52.0~xenial) xenial; urgency=high

  * SNAP-329: Fixed the email address in the security_info_t object.
    (because it is not available in the user_info_t object on creation of user.)

 -- Alexis Wilke <alexis@m2osw.com>  Wed, 18 Jan 2017 00:19:45 -0800

snapserver-core-plugins (1.0.51.0~xenial) xenial; urgency=high

  * EX-165: As I bump in this bug, it created a problem where the default
    saveDialogPopup widget would get created before we set the Save Changes
    button. Here I fix the problem of having both activated.

 -- Alexis Wilke <alexis@m2osw.com>  Tue, 17 Jan 2017 22:43:45 -0800

snapserver-core-plugins (1.0.50.0~xenial) xenial; urgency=high

  * SNAP-468: Fixed the loading of the XSLT and XML files from the layout.
  * Fixed the name of the them used to load the boxes.
  * Removed some legacy support which is really not required anymore.
  * Also get the name of the theme when loading an editor form.
  * Moved the change-email to /change-email to avoid being under /admin.
  * Removed the '[form::source]' reference in the /change-email page.
  * Added the auto-save="no" attribute in the change-email form.
  * Various cleanups and optimizations.

 -- Alexis Wilke <alexis@m2osw.com>  Mon, 16 Jan 2017 19:43:45 -0800

snapserver-core-plugins (1.0.49.0~xenial) xenial; urgency=high

  * SNAP-329: Fixed login redirect problem by saving the referrer using the
    user identifier instead of a plain field name for all.
  * Removed the snap_child parameter from the user_info_t constructor and
    changed the get_snap() implementation in that regard. It makes it lighter.
  * Introduced the IDENTIFIER_VALID and IDENTIFIER_ANONYMOUS instead of -1/0.
  * Fixed signals to makes use of references instead of a copy of user_info
    (it could end up making many copies otherwise!)
  * Fixed the user_info_t::get_value() to return a reference to the value.
  * Fixed the SNAP_NAME_USERS_HIT_CHECK name, the "HIT" was missing.
  * Added a status to the "?hit=check" test: "soft".
  * Fixed several check against the anonymous path using == anonymous instead
    of isEmpty(), which was wrong.
  * Changed the email canonicalization by having it done at the time you
    call the get_user_key() function.
  * Updated code to the user_info_t implementation for added security.
  * Changed the get_user_path() to be both: base and standard. But especially
    check whether the user is defined, if not use "user" as the path.
  * Various cleanups.

 -- Alexis Wilke <alexis@m2osw.com>  Mon, 16 Jan 2017 19:43:45 -0800

snapserver-core-plugins (1.0.48.0~xenial) xenial; urgency=high

  * SNAP-531: Found another 4 tests that were inverted and fixed them.

 -- Alexis Wilke <alexis@m2osw.com>  Sun, 15 Jan 2017 01:20:45 -0800

snapserver-core-plugins (1.0.47.0~xenial) xenial; urgency=high

  * SNAP-531: Fixed the test in process_verify_resend_form(), it needed to be
    positive and not negative (i.e. no '!' in the if().)
  * Now show a different message for verification codes that are out of date.

 -- Alexis Wilke <alexis@m2osw.com>  Sat, 14 Jan 2017 21:54:45 -0800

snapserver-core-plugins (1.0.46.0~xenial) xenial; urgency=high

  * SNAP-547: Added function to convert old site to new link implementation.
  * Fixed the links::cleanup_links() function with an && instead of ||.
  * Various clean ups.

 -- Alexis Wilke <alexis@m2osw.com>  Wed, 11 Jan 2017 22:28:45 -0800

snapserver-core-plugins (1.0.45.0~xenial) xenial; urgency=high

  * SNAP-547: Corrected links to work as expected with any number of branches.
  * Added a branch selection on the path_info_t::get_branch().
  * Moved some of the more complex link_info implementation to the .cpp file.
  * Various clean ups.

 -- Alexis Wilke <alexis@m2osw.com>  Wed, 11 Jan 2017 22:28:45 -0800

snapserver-core-plugins (1.0.44.0~xenial) xenial; urgency=high

  * SNAP-163: Removed some padding under the buttons to avoid slider bar.

 -- Alexis Wilke <alexis@m2osw.com>  Sun, 08 Jan 2017 15:47:45 -0800

snapserver-core-plugins (1.0.43.0~xenial) xenial; urgency=high

  * SNAP-331: Open calendar popup toward the top of the date widget if
    there is not enough space opening it under the widget.

 -- Alexis Wilke <alexis@m2osw.com>  Sun,  8 Jan 2017 01:31:51 -0800

snapserver-core-plugins (1.0.42.0~xenial) xenial; urgency=high

  * SNAP-547: Noticed that the branch was not being created when upgrading
    the branch number of a JS script (would also happen with CSS.)

 -- Alexis Wilke <alexis@m2osw.com>  Sun,  8 Jan 2017 01:29:51 -0800

snapserver-core-plugins (1.0.41.0~xenial) xenial; urgency=high

  * SNAP-258: Added support to the editor plugin to provide read-only access to
    the underlying post and converted values.
  * SNAP-258: Added email change form.
  * EX-159: on errors, show the statusReady parameter to see what it is
    [Alexis Wilke].

 -- R. Douglas Barbieri <doug@dooglio.net>  Thu, 05 Jan 2017 09:51:14 -0800

snapserver-core-plugins (1.0.40.0~xenial) xenial; urgency=high

  * SNAP-258: Bump date and time in do_update() to get the new script.

 -- Alexis Wilke <alexis@m2osw.com>  Wed,  4 Jan 2017 00:34:48 -0800

snapserver-core-plugins (1.0.39.0~xenial) xenial; urgency=high

  * SNAP-258: The date out of whack is in milliseconds, not seconds.

 -- Alexis Wilke <alexis@m2osw.com>  Tue,  3 Jan 2017 23:32:48 -0800

snapserver-core-plugins (1.0.38.0~xenial) xenial; urgency=high

  * SNAP-258: Fixed crucial bug which prevented the *id_row* from being
    incremented when creating new users.

 -- R. Douglas Barbieri <doug@dooglio.net>  Tue, 03 Jan 2017 11:27:03 -0800

snapserver-core-plugins (1.0.37.0~xenial) xenial; urgency=high

  * EX-159: Some browsers set readyState to 4 when they timeout instead of
    setting the status to 504 and an error message.

 -- Alexis Wilke <alexis@m2osw.com>  Tue,  3 Jan 2017 00:19:48 -0800

snapserver-core-plugins (1.0.36.0~xenial) xenial; urgency=high

  * SNAP-530: Actually, the timeout delay can go really negative when someone
    has bad clocks (which happens on VMs, for example). Now the script forces
    a minimum of 60 for the delay (1min.) and checks if it goes under 1h, if
    so it prints a warning in the JavaScript console.

 -- Alexis Wilke <alexis@m2osw.com>  Fri, 30 Dec 2016 15:21:48 -0800

snapserver-core-plugins (1.0.35.3~xenial) xenial; urgency=high

  * SNAP-258: Now user logs in correctly.

 -- R. Douglas Barbieri <doug@dooglio.net>  Wed, 28 Dec 2016 16:27:33 -0800

snapserver-core-plugins (1.0.34.1~xenial) xenial; urgency=high

  * SNAP-258: Added trace statements in user login code for debugging.
  * SNAP-258: Converts to id --> user info. The user_key is no longer the key into the users table.

 -- R. Douglas Barbieri <doug@dooglio.net>  Tue, 13 Dec 2016 11:34:18 -0800


snapserver-core-plugins (1.0.33.0~xenial) xenial; urgency=high

  * SNAP-530: Added AJAX support for checking the users session status.
  * Fixed the hit=transparent feature with attachments, favicon, images.
  * Avoid displaying the "Unauthorized" error message on a transparent access.
  * Made the users hit variable part of the plugin so we can check it at any
    time even after the cookies were checked.
  * Added a hit=check which just returns the session current status.
  * Changed the users.js timeout handling to use an AJAX request instead of
    a reload (1) because if still valid we should not reload and (2) the
    reload meant loading many files (i.e. favicon.ico) instead of just checking
    the session which takes no time.

 -- Alexis Wilke <alexis@m2osw.com>  Wed, 21 Dec 2016 20:26:48 -0800

snapserver-core-plugins (1.0.32.0~xenial) xenial; urgency=high

  * SNAP-530: Added a debug log to see that transparent hit make it as expected.

 -- Alexis Wilke <alexis@m2osw.com>  Mon, 12 Dec 2016 11:58:42 -0800

snapserver-core-plugins (1.0.31.0~xenial) xenial; urgency=high

  * SNAP-254: Make sure that if the boolean value is not defined, ignore it.

 -- Alexis Wilke <alexis@m2osw.com>  Wed,  7 Dec 2016 22:32:47 -0800

snapserver-core-plugins (1.0.30.0~xenial) xenial; urgency=high

  * SNAP-200: Removed the 'priority' and 'frequency' which Google ignores now.

 -- Alexis Wilke <alexis@m2osw.com>  Mon, 28 Nov 2016 13:51:49 -0800

snapserver-core-plugins (1.0.29.0~xenial) xenial; urgency=high

  * SNAP-279: Updated the users and sendmail to support example users.
  * Prevent sendmail from sending emails to example users.
  * Added a function to check whether a user is an example user.

 -- Alexis Wilke <alexis@m2osw.com>  Sun, 27 Nov 2016 18:25:03 -0800

snapserver-core-plugins (1.0.28.0~xenial) xenial; urgency=high

  * SNAP-254: Implemented the redirect to HTTPS when on HTTP.
  * Added a new tag named 'secure-page' to force a redirect on those pages.
  * Marked the user login, register, etc. as needed a secure redirect.
  * Various clean ups.

 -- Alexis Wilke <alexis@m2osw.com>  Wed, 23 Nov 2016 01:46:48 -0800

snapserver-core-plugins (1.0.27.0~xenial) xenial; urgency=high

  * EX-114: Fixed an error message to include more information.

 -- Alexis Wilke <alexis@m2osw.com>  Tue, 22 Nov 2016 19:26:48 -0800

snapserver-core-plugins (1.0.26.0~xenial) xenial; urgency=high

  * EX-151: Fixed the stacked darken screen, it could be duplicated and then
    the stack was wrong (duplicates never got removed).

 -- Alexis Wilke <alexis@m2osw.com>  Sun, 20 Nov 2016 16:35:48 -0800

snapserver-core-plugins (1.0.25.0~xenial) xenial; urgency=high

  * SNAP-61: Removed the last lock related remnants.

 -- Alexis Wilke <alexis@m2osw.com>  Sat, 19 Nov 2016 00:45:50 -0800

snapserver-core-plugins (1.0.24.0~xenial) xenial; urgency=high

  * Upgraded jQuery to version 1.12.4.

 -- Alexis Wilke <alexis@m2osw.com>  Tue, 15 Nov 2016 23:59:47 -0800

snapserver-core-plugins (1.0.23.0~xenial) xenial; urgency=high

  * EX-150: make the forms non-editable when not marked as such (removed debug).

 -- Alexis Wilke <alexis@m2osw.com>  Tue, 15 Nov 2016 23:33:47 -0800

snapserver-core-plugins (1.0.22.0~xenial) xenial; urgency=high

  * EX-147: Put the hidden class back.
  * Cleaned up the capture and accept attributes.
  * Fixed the capture boolean value, it has to be "capture" and not "true".

 -- Alexis Wilke <alexis@m2osw.com>  Fri, 11 Nov 2016 21:12:49 -0800

snapserver-core-plugins (1.0.21.0~xenial) xenial; urgency=high

  * EX-147: Trying without the hidden class and adding another attribute.

 -- Alexis Wilke <alexis@m2osw.com>  Fri, 11 Nov 2016 20:43:49 -0800

snapserver-core-plugins (1.0.20.0~xenial) xenial; urgency=high

  * EX-147: Placed the attributes inside the input tag instead of after.
  * Removed the replace() which does not work right.

 -- Alexis Wilke <alexis@m2osw.com>  Fri, 11 Nov 2016 20:07:49 -0800

snapserver-core-plugins (1.0.19.0~xenial) xenial; urgency=high

  * EX-147: Fixed the regular expression so it works with Qt5.

 -- Alexis Wilke <alexis@m2osw.com>  Fri, 11 Nov 2016 19:15:49 -0800

snapserver-core-plugins (1.0.18.0~xenial) xenial; urgency=high

  * EX-147: Added support for mime-types (i.e. the accept=... in an <input>).

 -- Alexis Wilke <alexis@m2osw.com>  Fri, 11 Nov 2016 18:13:49 -0800

snapserver-core-plugins (1.0.17.0~xenial) xenial; urgency=high

  * EX-133: Added a flag so we can ignore the User-Agent when verifying a user.

 -- Alexis Wilke <alexis@m2osw.com>  Fri, 11 Nov 2016 16:42:49 -0800

snapserver-core-plugins (1.0.16.0~xenial) xenial; urgency=high

  * EX-147: Added support to add the capture attribute to the file input.

 -- Alexis Wilke <alexis@m2osw.com>  Thu, 10 Nov 2016 23:12:47 -0700

snapserver-core-plugins (1.0.15.0~xenial) xenial; urgency=high

  * SNAP-501: Added new doc-only packages.

 -- Doug Barbieri <doug@kosh>  Wed, 26 Oct 2016 17:11:25 -0700

snapserver-core-plugins (1.0.14.0~xenial) xenial; urgency=high

  * SNAP-465: postinst/postrm cleanups.
  * Removed the restart of snapinit after removing the plugins.

 -- Alexis Wilke <alexis@m2osw.com>  Mon, 24 Oct 2016 23:48:38 -0700

snapserver-core-plugins (1.0.13.0~xenial) xenial; urgency=high

  * SNAP-276: Fixed the check of bounced emails: it was using == instead of !=.
  * Fixed the 4 months calculation, it needed to be in microseconds.
  * Added a script to generate the 4 bounce fields for test purposes.

 -- Alexis Wilke <alexis@m2osw.com>  Wed, 19 Oct 2016 10:35:21 -0700

snapserver-core-plugins (1.0.12.0~xenial) xenial; urgency=high

  * EX-132: Added support for counting messages and avoid changing the
    message type to "info" if there are still errors or warnings showing.

 -- Alexis Wilke <alexis@m2osw.com>  Thu, 13 Oct 2016 15:39:53 -0700

snapserver-core-plugins (1.0.11.0~xenial) xenial; urgency=high

  * EX-131: made the generate_list_for_page() function public.

 -- Alexis Wilke <alexis@m2osw.com>  Wed, 12 Oct 2016 09:44:48 -0700

snapserver-core-plugins (1.0.10.0~xenial) xenial; urgency=high

  * EX-131: Looking at the problem with list not updating, I noticed an
    exception generated by GoogleBot trying to load some wordpress files.
    This is the fix, instead of throwing we now return a 404 as expected.

 -- Alexis Wilke <alexis@m2osw.com>  Fri, 07 Oct 2016 16:55:06 -0700

snapserver-core-plugins (1.0.9.0~xenial) xenial; urgency=high

  * SNAP-110: Removed the initial_update() functions.
  * Tables are now all created by snapcreatetables.

 -- Alexis Wilke <alexis@m2osw.com>  Fri, 07 Oct 2016 12:43:06 -0700

snapserver-core-plugins (1.0.8.0~xenial) xenial; urgency=high

  * SNAP-110: Show versions of additional tools.

 -- Alexis Wilke <alexis@m2osw.com>  Fri, 07 Oct 2016 12:43:06 -0700

snapserver-core-plugins (1.0.7.0~xenial) xenial; urgency=high

  * EX-126: User gets logged out "randomly": the session was actually not
    extended properly.

 -- Alexis Wilke <alexis@m2osw.com>  Fri, 07 Oct 2016 11:47:06 -0700

snapserver-core-plugins (1.0.6.0~xenial) xenial; urgency=high

  * SNAP-468: Fixed the load_file so it loads files as is or with the
    ".xsl" extension.

 -- Alexis Wilke <alexis@m2osw.com>  Sat, 04 Oct 2016 14:12:48 -0700

snapserver-core-plugins (1.0.5.0~xenial) xenial; urgency=high

  * SNAP-378: Removed access to the install_layout() call from frontend users.

 -- Alexis Wilke <alexis@m2osw.com>  Thu, 29 Sep 2016 21:53:40 -0700

snapserver-core-plugins (1.0.4.0~xenial) xenial; urgency=high

  * SNAP-413: Replaced the snapcreatetables call with the NEWTABLE signal.
  * The snapserver Core plugins do not require snapcommunicator on
    installation so snapsignal may not be available so this one checks
    the availability of snapsignal.

 -- Alexis Wilke <alexis@m2osw.com>  Sat, 24 Sep 2016 14:59:48 -0700

snapserver-core-plugins (1.0.3.0~xenial) xenial; urgency=high

  * SNAP-289: Removed obj->enum_name::enum_value so Coverity is happy.

 -- Alexis Wilke <alexis@m2osw.com>  Wed, 23 Sep 2016 18:57:43 -0700

snapserver-core-plugins (1.0.2.0~xenial) xenial; urgency=high

  * SNAP-110: Added SNAP_LOG_FATAL() for a few more throw().

 -- Alexis Wilke <alexis@m2osw.com>  Tue, 13 Sep 2016 16:58:22 -0700

snapserver-core-plugins (1.0.1.0~xenial) xenial; urgency=high

  * SNAP-110: Bumped version to get my test system to upgrade properly.

 -- Alexis Wilke <alexis@m2osw.com>  Tue, 13 Sep 2016 11:59:22 -0700

snapserver-core-plugins (1.0.0) xenial; urgency=high

  * Initial release of packaging for the new snapserver project.

 -- R. Douglas Barbieri <doug@dooglio.net>  Wed, 26 May 2016 20:23:45 -0800<|MERGE_RESOLUTION|>--- conflicted
+++ resolved
@@ -1,8 +1,4 @@
-<<<<<<< HEAD
-snapserver-core-plugins (1.0.108.9~xenial) xenial; urgency=high
-=======
 snapserver-core-plugins (1.0.109.0~xenial) xenial; urgency=high
->>>>>>> 40cbaefa
 
   * EX-79: Made the layout_contrib depend on output for the "/fonts".
 
