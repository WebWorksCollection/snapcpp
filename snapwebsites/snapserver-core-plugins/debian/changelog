<<<<<<< HEAD
snapserver-core-plugins (1.0.33.2~xenial) xenial; urgency=high

  * Nightly build.

 -- Doug Barbieri <doug@dooglio.net>  Tue, 13 Dec 2016 21:47:03 -0800

snapserver-core-plugins (1.0.33.0~xenial) xenial; urgency=high

  * SNAP-258: Added trace statements in user login code for debugging.

 -- R. Douglas Barbieri <doug@dooglio.net>  Tue, 13 Dec 2016 11:34:18 -0800

snapserver-core-plugins (1.0.32.1~xenial) xenial; urgency=high
=======
snapserver-core-plugins (1.0.32.10~xenial) xenial; urgency=high
>>>>>>> 54a8b2a9

  * Nightly build.

 -- Build Server <build@m2osw.com>  Tue, 13 Dec 2016 02:00:48 -0800

snapserver-core-plugins (1.0.32.0~xenial) xenial; urgency=high

  * SNAP-530: Added a debug log to see that transparent hit make it as expected.

 -- Alexis Wilke <alexis@m2osw.com>  Mon, 12 Dec 2016 11:58:42 -0800

snapserver-core-plugins (1.0.31.0~xenial) xenial; urgency=high

  * SNAP-254: Make sure that if the boolean value is not defined, ignore it.

 -- Alexis Wilke <alexis@m2osw.com>  Wed,  7 Dec 2016 22:32:47 -0800

snapserver-core-plugins (1.0.30.0~xenial) xenial; urgency=high

  * SNAP-200: Removed the 'priority' and 'frequency' which Google ignores now.

 -- Alexis Wilke <alexis@m2osw.com>  Mon, 28 Nov 2016 13:51:49 -0800

snapserver-core-plugins (1.0.29.0~xenial) xenial; urgency=high

  * SNAP-279: Updated the users and sendmail to support example users.
  * Prevent sendmail from sending emails to example users.
  * Added a function to check whether a user is an example user.

 -- Alexis Wilke <alexis@m2osw.com>  Sun, 27 Nov 2016 18:25:03 -0800

snapserver-core-plugins (1.0.28.0~xenial) xenial; urgency=high

  * SNAP-254: Implemented the redirect to HTTPS when on HTTP.
  * Added a new tag named 'secure-page' to force a redirect on those pages.
  * Marked the user login, register, etc. as needed a secure redirect.
  * Various clean ups.

 -- Alexis Wilke <alexis@m2osw.com>  Wed, 23 Nov 2016 01:46:48 -0800

snapserver-core-plugins (1.0.27.0~xenial) xenial; urgency=high

  * EX-114: Fixed an error message to include more information.

 -- Alexis Wilke <alexis@m2osw.com>  Tue, 22 Nov 2016 19:26:48 -0800

snapserver-core-plugins (1.0.26.0~xenial) xenial; urgency=high

  * EX-151: Fixed the stacked darken screen, it could be duplicated and then
    the stack was wrong (duplicates never got removed).

 -- Alexis Wilke <alexis@m2osw.com>  Sun, 20 Nov 2016 16:35:48 -0800

snapserver-core-plugins (1.0.25.0~xenial) xenial; urgency=high

  * SNAP-61: Removed the last lock related remnants.

 -- Alexis Wilke <alexis@m2osw.com>  Sat, 19 Nov 2016 00:45:50 -0800

snapserver-core-plugins (1.0.24.0~xenial) xenial; urgency=high

  * Upgraded jQuery to version 1.12.4.

 -- Alexis Wilke <alexis@m2osw.com>  Tue, 15 Nov 2016 23:59:47 -0800

snapserver-core-plugins (1.0.23.0~xenial) xenial; urgency=high

  * EX-150: make the forms non-editable when not marked as such (removed debug).

 -- Alexis Wilke <alexis@m2osw.com>  Tue, 15 Nov 2016 23:33:47 -0800

snapserver-core-plugins (1.0.22.0~xenial) xenial; urgency=high

  * EX-147: Put the hidden class back.
  * Cleaned up the capture and accept attributes.
  * Fixed the capture boolean value, it has to be "capture" and not "true".

 -- Alexis Wilke <alexis@m2osw.com>  Fri, 11 Nov 2016 21:12:49 -0800

snapserver-core-plugins (1.0.21.0~xenial) xenial; urgency=high

  * EX-147: Trying without the hidden class and adding another attribute.

 -- Alexis Wilke <alexis@m2osw.com>  Fri, 11 Nov 2016 20:43:49 -0800

snapserver-core-plugins (1.0.20.0~xenial) xenial; urgency=high

  * EX-147: Placed the attributes inside the input tag instead of after.
  * Removed the replace() which does not work right.

 -- Alexis Wilke <alexis@m2osw.com>  Fri, 11 Nov 2016 20:07:49 -0800

snapserver-core-plugins (1.0.19.0~xenial) xenial; urgency=high

  * EX-147: Fixed the regular expression so it works with Qt5.

 -- Alexis Wilke <alexis@m2osw.com>  Fri, 11 Nov 2016 19:15:49 -0800

snapserver-core-plugins (1.0.18.0~xenial) xenial; urgency=high

  * EX-147: Added support for mime-types (i.e. the accept=... in an <input>).

 -- Alexis Wilke <alexis@m2osw.com>  Fri, 11 Nov 2016 18:13:49 -0800

snapserver-core-plugins (1.0.17.0~xenial) xenial; urgency=high

  * EX-133: Added a flag so we can ignore the User-Agent when verifying a user.

 -- Alexis Wilke <alexis@m2osw.com>  Fri, 11 Nov 2016 16:42:49 -0800

snapserver-core-plugins (1.0.16.0~xenial) xenial; urgency=high

  * EX-147: Added support to add the capture attribute to the file input.

 -- Alexis Wilke <alexis@m2osw.com>  Thu, 10 Nov 2016 23:12:47 -0700

snapserver-core-plugins (1.0.15.0~xenial) xenial; urgency=high

  * SNAP-501: Added new doc-only packages.

 -- Doug Barbieri <doug@kosh>  Wed, 26 Oct 2016 17:11:25 -0700

snapserver-core-plugins (1.0.14.0~xenial) xenial; urgency=high

  * SNAP-465: postinst/postrm cleanups.
  * Removed the restart of snapinit after removing the plugins.

 -- Alexis Wilke <alexis@m2osw.com>  Mon, 24 Oct 2016 23:48:38 -0700

snapserver-core-plugins (1.0.13.0~xenial) xenial; urgency=high

  * SNAP-276: Fixed the check of bounced emails: it was using == instead of !=.
  * Fixed the 4 months calculation, it needed to be in microseconds.
  * Added a script to generate the 4 bounce fields for test purposes.

 -- Alexis Wilke <alexis@m2osw.com>  Wed, 19 Oct 2016 10:35:21 -0700

snapserver-core-plugins (1.0.12.0~xenial) xenial; urgency=high

  * EX-132: Added support for counting messages and avoid changing the
    message type to "info" if there are still errors or warnings showing.

 -- Alexis Wilke <alexis@m2osw.com>  Thu, 13 Oct 2016 15:39:53 -0700

snapserver-core-plugins (1.0.11.0~xenial) xenial; urgency=high

  * EX-131: made the generate_list_for_page() function public.

 -- Alexis Wilke <alexis@m2osw.com>  Wed, 12 Oct 2016 09:44:48 -0700

snapserver-core-plugins (1.0.10.0~xenial) xenial; urgency=high

  * EX-131: Looking at the problem with list not updating, I noticed an
    exception generated by GoogleBot trying to load some wordpress files.
    This is the fix, instead of throwing we now return a 404 as expected.

 -- Alexis Wilke <alexis@m2osw.com>  Fri, 07 Oct 2016 16:55:06 -0700

snapserver-core-plugins (1.0.9.0~xenial) xenial; urgency=high

  * SNAP-110: Removed the initial_update() functions.
  * Tables are now all created by snapcreatetables.

 -- Alexis Wilke <alexis@m2osw.com>  Fri, 07 Oct 2016 12:43:06 -0700

snapserver-core-plugins (1.0.8.0~xenial) xenial; urgency=high

  * SNAP-110: Show versions of additional tools.

 -- Alexis Wilke <alexis@m2osw.com>  Fri, 07 Oct 2016 12:43:06 -0700

snapserver-core-plugins (1.0.7.0~xenial) xenial; urgency=high

  * EX-126: User gets logged out "randomly": the session was actually not
    extended properly.

 -- Alexis Wilke <alexis@m2osw.com>  Fri, 07 Oct 2016 11:47:06 -0700

snapserver-core-plugins (1.0.6.0~xenial) xenial; urgency=high

  * SNAP-468: Fixed the load_file so it loads files as is or with the
    ".xsl" extension.

 -- Alexis Wilke <alexis@m2osw.com>  Sat, 04 Oct 2016 14:12:48 -0700

snapserver-core-plugins (1.0.5.0~xenial) xenial; urgency=high

  * SNAP-378: Removed access to the install_layout() call from frontend users.

 -- Alexis Wilke <alexis@m2osw.com>  Thu, 29 Sep 2016 21:53:40 -0700

snapserver-core-plugins (1.0.4.0~xenial) xenial; urgency=high

  * SNAP-413: Replaced the snapcreatetables call with the NEWTABLE signal.
  * The snapserver Core plugins do not require snapcommunicator on
    installation so snapsignal may not be available so this one checks
    the availability of snapsignal.

 -- Alexis Wilke <alexis@m2osw.com>  Sat, 24 Sep 2016 14:59:48 -0700

snapserver-core-plugins (1.0.3.0~xenial) xenial; urgency=high

  * SNAP-289: Removed obj->enum_name::enum_value so Coverity is happy.

 -- Alexis Wilke <alexis@m2osw.com>  Wed, 23 Sep 2016 18:57:43 -0700

snapserver-core-plugins (1.0.2.0~xenial) xenial; urgency=high

  * SNAP-110: Added SNAP_LOG_FATAL() for a few more throw().

 -- Alexis Wilke <alexis@m2osw.com>  Tue, 13 Sep 2016 16:58:22 -0700

snapserver-core-plugins (1.0.1.0~xenial) xenial; urgency=high

  * SNAP-110: Bumped version to get my test system to upgrade properly.

 -- Alexis Wilke <alexis@m2osw.com>  Tue, 13 Sep 2016 11:59:22 -0700

snapserver-core-plugins (1.0.0) xenial; urgency=high

  * Initial release of packaging for the new snapserver project.

 -- R. Douglas Barbieri <doug@dooglio.net>  Wed, 26 May 2016 20:23:45 -0800<|MERGE_RESOLUTION|>--- conflicted
+++ resolved
@@ -1,4 +1,3 @@
-<<<<<<< HEAD
 snapserver-core-plugins (1.0.33.2~xenial) xenial; urgency=high
 
   * Nightly build.
@@ -8,13 +7,11 @@
 snapserver-core-plugins (1.0.33.0~xenial) xenial; urgency=high
 
   * SNAP-258: Added trace statements in user login code for debugging.
+  * SNAP-258: Converts to id --> user info. The user_key is no longer the key into the users table.
 
  -- R. Douglas Barbieri <doug@dooglio.net>  Tue, 13 Dec 2016 11:34:18 -0800
 
 snapserver-core-plugins (1.0.32.1~xenial) xenial; urgency=high
-=======
-snapserver-core-plugins (1.0.32.10~xenial) xenial; urgency=high
->>>>>>> 54a8b2a9
 
   * Nightly build.
 
