--- conflicted
+++ resolved
@@ -1,25 +1,10 @@
-<<<<<<< HEAD
-snapserver-core-plugins (1.0.33.3~xenial) xenial; urgency=high
-
-  * Nightly build.
-
- -- Doug Barbieri <doug@dooglio.net>  Tue, 13 Dec 2016 21:47:03 -0800
-
-snapserver-core-plugins (1.0.33.0~xenial) xenial; urgency=high
+snapserver-core-plugins (1.0.34.0~xenial) xenial; urgency=high
 
   * SNAP-258: Added trace statements in user login code for debugging.
   * SNAP-258: Converts to id --> user info. The user_key is no longer the key into the users table.
 
  -- R. Douglas Barbieri <doug@dooglio.net>  Tue, 13 Dec 2016 11:34:18 -0800
 
-snapserver-core-plugins (1.0.32.1~xenial) xenial; urgency=high
-=======
-snapserver-core-plugins (1.0.33.1~xenial) xenial; urgency=high
->>>>>>> 6351a03d
-
-  * Nightly build.
-
- -- Build Server <build@m2osw.com>  Thu, 22 Dec 2016 02:00:48 -0800
 
 snapserver-core-plugins (1.0.33.0~xenial) xenial; urgency=high
 
