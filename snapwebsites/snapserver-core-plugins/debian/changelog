<<<<<<< HEAD
snapserver-core-plugins (1.0.34.0~xenial) xenial; urgency=high
=======
snapserver-core-plugins (1.0.33.9~xenial) xenial; urgency=high
>>>>>>> f4f48995

  * SNAP-258: Added trace statements in user login code for debugging.
  * SNAP-258: Converts to id --> user info. The user_key is no longer the key into the users table.

 -- R. Douglas Barbieri <doug@dooglio.net>  Tue, 13 Dec 2016 11:34:18 -0800


snapserver-core-plugins (1.0.33.0~xenial) xenial; urgency=high

  * SNAP-530: Added AJAX support for checking the users session status.
  * Fixed the hit=transparent feature with attachments, favicon, images.
  * Avoid displaying the "Unauthorized" error message on a transparent access.
  * Made the users hit variable part of the plugin so we can check it at any
    time even after the cookies were checked.
  * Added a hit=check which just returns the session current status.
  * Changed the users.js timeout handling to use an AJAX request instead of
    a reload (1) because if still valid we should not reload and (2) the
    reload meant loading many files (i.e. favicon.ico) instead of just checking
    the session which takes no time.

 -- Alexis Wilke <alexis@m2osw.com>  Wed, 21 Dec 2016 20:26:48 -0800

snapserver-core-plugins (1.0.32.0~xenial) xenial; urgency=high

  * SNAP-530: Added a debug log to see that transparent hit make it as expected.

 -- Alexis Wilke <alexis@m2osw.com>  Mon, 12 Dec 2016 11:58:42 -0800

snapserver-core-plugins (1.0.31.0~xenial) xenial; urgency=high

  * SNAP-254: Make sure that if the boolean value is not defined, ignore it.

 -- Alexis Wilke <alexis@m2osw.com>  Wed,  7 Dec 2016 22:32:47 -0800

snapserver-core-plugins (1.0.30.0~xenial) xenial; urgency=high

  * SNAP-200: Removed the 'priority' and 'frequency' which Google ignores now.

 -- Alexis Wilke <alexis@m2osw.com>  Mon, 28 Nov 2016 13:51:49 -0800

snapserver-core-plugins (1.0.29.0~xenial) xenial; urgency=high

  * SNAP-279: Updated the users and sendmail to support example users.
  * Prevent sendmail from sending emails to example users.
  * Added a function to check whether a user is an example user.

 -- Alexis Wilke <alexis@m2osw.com>  Sun, 27 Nov 2016 18:25:03 -0800

snapserver-core-plugins (1.0.28.0~xenial) xenial; urgency=high

  * SNAP-254: Implemented the redirect to HTTPS when on HTTP.
  * Added a new tag named 'secure-page' to force a redirect on those pages.
  * Marked the user login, register, etc. as needed a secure redirect.
  * Various clean ups.

 -- Alexis Wilke <alexis@m2osw.com>  Wed, 23 Nov 2016 01:46:48 -0800

snapserver-core-plugins (1.0.27.0~xenial) xenial; urgency=high

  * EX-114: Fixed an error message to include more information.

 -- Alexis Wilke <alexis@m2osw.com>  Tue, 22 Nov 2016 19:26:48 -0800

snapserver-core-plugins (1.0.26.0~xenial) xenial; urgency=high

  * EX-151: Fixed the stacked darken screen, it could be duplicated and then
    the stack was wrong (duplicates never got removed).

 -- Alexis Wilke <alexis@m2osw.com>  Sun, 20 Nov 2016 16:35:48 -0800

snapserver-core-plugins (1.0.25.0~xenial) xenial; urgency=high

  * SNAP-61: Removed the last lock related remnants.

 -- Alexis Wilke <alexis@m2osw.com>  Sat, 19 Nov 2016 00:45:50 -0800

snapserver-core-plugins (1.0.24.0~xenial) xenial; urgency=high

  * Upgraded jQuery to version 1.12.4.

 -- Alexis Wilke <alexis@m2osw.com>  Tue, 15 Nov 2016 23:59:47 -0800

snapserver-core-plugins (1.0.23.0~xenial) xenial; urgency=high

  * EX-150: make the forms non-editable when not marked as such (removed debug).

 -- Alexis Wilke <alexis@m2osw.com>  Tue, 15 Nov 2016 23:33:47 -0800

snapserver-core-plugins (1.0.22.0~xenial) xenial; urgency=high

  * EX-147: Put the hidden class back.
  * Cleaned up the capture and accept attributes.
  * Fixed the capture boolean value, it has to be "capture" and not "true".

 -- Alexis Wilke <alexis@m2osw.com>  Fri, 11 Nov 2016 21:12:49 -0800

snapserver-core-plugins (1.0.21.0~xenial) xenial; urgency=high

  * EX-147: Trying without the hidden class and adding another attribute.

 -- Alexis Wilke <alexis@m2osw.com>  Fri, 11 Nov 2016 20:43:49 -0800

snapserver-core-plugins (1.0.20.0~xenial) xenial; urgency=high

  * EX-147: Placed the attributes inside the input tag instead of after.
  * Removed the replace() which does not work right.

 -- Alexis Wilke <alexis@m2osw.com>  Fri, 11 Nov 2016 20:07:49 -0800

snapserver-core-plugins (1.0.19.0~xenial) xenial; urgency=high

  * EX-147: Fixed the regular expression so it works with Qt5.

 -- Alexis Wilke <alexis@m2osw.com>  Fri, 11 Nov 2016 19:15:49 -0800

snapserver-core-plugins (1.0.18.0~xenial) xenial; urgency=high

  * EX-147: Added support for mime-types (i.e. the accept=... in an <input>).

 -- Alexis Wilke <alexis@m2osw.com>  Fri, 11 Nov 2016 18:13:49 -0800

snapserver-core-plugins (1.0.17.0~xenial) xenial; urgency=high

  * EX-133: Added a flag so we can ignore the User-Agent when verifying a user.

 -- Alexis Wilke <alexis@m2osw.com>  Fri, 11 Nov 2016 16:42:49 -0800

snapserver-core-plugins (1.0.16.0~xenial) xenial; urgency=high

  * EX-147: Added support to add the capture attribute to the file input.

 -- Alexis Wilke <alexis@m2osw.com>  Thu, 10 Nov 2016 23:12:47 -0700

snapserver-core-plugins (1.0.15.0~xenial) xenial; urgency=high

  * SNAP-501: Added new doc-only packages.

 -- Doug Barbieri <doug@kosh>  Wed, 26 Oct 2016 17:11:25 -0700

snapserver-core-plugins (1.0.14.0~xenial) xenial; urgency=high

  * SNAP-465: postinst/postrm cleanups.
  * Removed the restart of snapinit after removing the plugins.

 -- Alexis Wilke <alexis@m2osw.com>  Mon, 24 Oct 2016 23:48:38 -0700

snapserver-core-plugins (1.0.13.0~xenial) xenial; urgency=high

  * SNAP-276: Fixed the check of bounced emails: it was using == instead of !=.
  * Fixed the 4 months calculation, it needed to be in microseconds.
  * Added a script to generate the 4 bounce fields for test purposes.

 -- Alexis Wilke <alexis@m2osw.com>  Wed, 19 Oct 2016 10:35:21 -0700

snapserver-core-plugins (1.0.12.0~xenial) xenial; urgency=high

  * EX-132: Added support for counting messages and avoid changing the
    message type to "info" if there are still errors or warnings showing.

 -- Alexis Wilke <alexis@m2osw.com>  Thu, 13 Oct 2016 15:39:53 -0700

snapserver-core-plugins (1.0.11.0~xenial) xenial; urgency=high

  * EX-131: made the generate_list_for_page() function public.

 -- Alexis Wilke <alexis@m2osw.com>  Wed, 12 Oct 2016 09:44:48 -0700

snapserver-core-plugins (1.0.10.0~xenial) xenial; urgency=high

  * EX-131: Looking at the problem with list not updating, I noticed an
    exception generated by GoogleBot trying to load some wordpress files.
    This is the fix, instead of throwing we now return a 404 as expected.

 -- Alexis Wilke <alexis@m2osw.com>  Fri, 07 Oct 2016 16:55:06 -0700

snapserver-core-plugins (1.0.9.0~xenial) xenial; urgency=high

  * SNAP-110: Removed the initial_update() functions.
  * Tables are now all created by snapcreatetables.

 -- Alexis Wilke <alexis@m2osw.com>  Fri, 07 Oct 2016 12:43:06 -0700

snapserver-core-plugins (1.0.8.0~xenial) xenial; urgency=high

  * SNAP-110: Show versions of additional tools.

 -- Alexis Wilke <alexis@m2osw.com>  Fri, 07 Oct 2016 12:43:06 -0700

snapserver-core-plugins (1.0.7.0~xenial) xenial; urgency=high

  * EX-126: User gets logged out "randomly": the session was actually not
    extended properly.

 -- Alexis Wilke <alexis@m2osw.com>  Fri, 07 Oct 2016 11:47:06 -0700

snapserver-core-plugins (1.0.6.0~xenial) xenial; urgency=high

  * SNAP-468: Fixed the load_file so it loads files as is or with the
    ".xsl" extension.

 -- Alexis Wilke <alexis@m2osw.com>  Sat, 04 Oct 2016 14:12:48 -0700

snapserver-core-plugins (1.0.5.0~xenial) xenial; urgency=high

  * SNAP-378: Removed access to the install_layout() call from frontend users.

 -- Alexis Wilke <alexis@m2osw.com>  Thu, 29 Sep 2016 21:53:40 -0700

snapserver-core-plugins (1.0.4.0~xenial) xenial; urgency=high

  * SNAP-413: Replaced the snapcreatetables call with the NEWTABLE signal.
  * The snapserver Core plugins do not require snapcommunicator on
    installation so snapsignal may not be available so this one checks
    the availability of snapsignal.

 -- Alexis Wilke <alexis@m2osw.com>  Sat, 24 Sep 2016 14:59:48 -0700

snapserver-core-plugins (1.0.3.0~xenial) xenial; urgency=high

  * SNAP-289: Removed obj->enum_name::enum_value so Coverity is happy.

 -- Alexis Wilke <alexis@m2osw.com>  Wed, 23 Sep 2016 18:57:43 -0700

snapserver-core-plugins (1.0.2.0~xenial) xenial; urgency=high

  * SNAP-110: Added SNAP_LOG_FATAL() for a few more throw().

 -- Alexis Wilke <alexis@m2osw.com>  Tue, 13 Sep 2016 16:58:22 -0700

snapserver-core-plugins (1.0.1.0~xenial) xenial; urgency=high

  * SNAP-110: Bumped version to get my test system to upgrade properly.

 -- Alexis Wilke <alexis@m2osw.com>  Tue, 13 Sep 2016 11:59:22 -0700

snapserver-core-plugins (1.0.0) xenial; urgency=high

  * Initial release of packaging for the new snapserver project.

 -- R. Douglas Barbieri <doug@dooglio.net>  Wed, 26 May 2016 20:23:45 -0800<|MERGE_RESOLUTION|>--- conflicted
+++ resolved
@@ -1,8 +1,4 @@
-<<<<<<< HEAD
-snapserver-core-plugins (1.0.34.0~xenial) xenial; urgency=high
-=======
-snapserver-core-plugins (1.0.33.9~xenial) xenial; urgency=high
->>>>>>> f4f48995
+snapserver-core-plugins (1.0.34.1~xenial) xenial; urgency=high
 
   * SNAP-258: Added trace statements in user login code for debugging.
   * SNAP-258: Converts to id --> user info. The user_key is no longer the key into the users table.
