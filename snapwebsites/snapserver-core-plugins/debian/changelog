--- conflicted
+++ resolved
@@ -1,10 +1,3 @@
-<<<<<<< HEAD
-snapserver-core-plugins (1.0.56.1~xenial) xenial; urgency=high
-
-  * Nightly build.
-
- -- Build Server <build@m2osw.com>  Wed, 01 Feb 2017 17:46:18 -0800
-=======
 snapserver-core-plugins (1.0.57.0~xenial) xenial; urgency=high
 
   * Tested the No IFrame plugin and applied a few fixes.
@@ -14,7 +7,6 @@
     document.location instead of window.location (i.e. cross origin problem.)
 
  -- Alexis Wilke <alexis@m2osw.com>  Wed,  1 Feb 2017 18:27:45 -0800
->>>>>>> fbca93df
 
 snapserver-core-plugins (1.0.56.0~xenial) xenial; urgency=high
 
