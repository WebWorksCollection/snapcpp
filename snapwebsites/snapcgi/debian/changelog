--- conflicted
+++ resolved
@@ -1,8 +1,4 @@
-<<<<<<< HEAD
-snapcgi (1.0.2.4~xenial) xenial; urgency=high
-=======
 snapcgi (1.0.2.2~xenial) xenial; urgency=high
->>>>>>> b66be2c5
 
   * Nightly build.
 
