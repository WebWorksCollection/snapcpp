<<<<<<< HEAD
snapcgi (1.1.8.22~xenial) xenial; urgency=high
=======
snapcgi (1.1.8.29~xenial) xenial; urgency=high
>>>>>>> 47ff24b7

  * Nightly build.

 -- Build Server <build@m2osw.com>  Wed, 23 Nov 2016 13:33:03 -0800

snapcgi (1.1.8.0~xenial) xenial; urgency=high

  * SNAP-465: Fixed the SSLCertificateKeyFile, the "Key" was missing.

 -- Alexis Wilke <alexis@m2osw.com>  Tue, 22 Nov 2016 18:30:48 -0800

snapcgi (1.1.7.0~xenial) xenial; urgency=high

  * SNAP-110: As I moved snap.cgi, I removed the installation of libcgi.so.

 -- Alexis Wilke <alexis@m2osw.com>  Wed, 09 Nov 2016 22:27:47 -0700

snapcgi (1.1.6.0~xenial) xenial; urgency=high

  * SNAP-110: Properly erase backup files from /etc/apache2/snap-conf.

 -- Alexis Wilke <alexis@m2osw.com>  Wed, 09 Nov 2016 22:27:47 -0700

snapcgi (1.1.5.0~xenial) xenial; urgency=high

  * SNAP-509: Ignore all parameters on command line of snap.cgi.
  * SNAP-110: Moved snap.cgi to /var/www/snap/cgi-bin so it is not
    universally accessible.
  * Added a default website for snap, although it should not be accessible.
  * Further broke up the Apache2 settings so it can be shared.

 -- Alexis Wilke <alexis@m2osw.com>  Tue, 08 Nov 2016 12:24:50 -0800

snapcgi (1.1.4.0~xenial) xenial; urgency=high

  * SNAP-110: Fixed the --version help string to use %p for the project name.

 -- Alexis Wilke <alexis@m2osw.com>  Sun, 06 Nov 2016 20:16:48 -0700

snapcgi (1.1.3.0~xenial) xenial; urgency=high

  * SNAP-465: Fixed the test to block proxy attempts received by snap.cgi.
  * Changed the block to 1 year on a proxy attempt.
  * Added a test, if snap.cgi receives /xmlrpc.php, block immediately.

 -- Alexis Wilke <alexis@m2osw.com>  Wed,  2 Oct 2016 10:35:46 -0700

snapcgi (1.1.2.0~xenial) xenial; urgency=high

  * SNAP-110: Changed the apache2 path to ${APACHE_LOG_DIR}.

 -- Alexis Wilke <alexis@m2osw.com>  Sat, 29 Oct 2016 22:37:47 -0700

snapcgi (1.1.1.0~xenial) xenial; urgency=high

  * SNAP-110: Fixed the path in the redirect from port 80 to 443.

 -- Alexis Wilke <alexis@m2osw.com>  Tue, 28 Oct 2016 20:33:33 -0700

snapcgi (1.1.0.0~xenial) xenial; urgency=high

  * SNAP-110: Fixed the postinst script so the new security file gets installed.

 -- Alexis Wilke <alexis@m2osw.com>  Tue, 28 Oct 2016 18:17:33 -0700

snapcgi (1.0.25.0~xenial) xenial; urgency=high

  * SNAP-110: Renamed the security file to avoid conflicts.

 -- Alexis Wilke <alexis@m2osw.com>  Tue, 28 Oct 2016 18:07:33 -0700

snapcgi (1.0.24.0~xenial) xenial; urgency=high

  * SNAP-110: Extracted user modified apache2 options to separate files.
  * Updated the concerned scripts accordingly.
  * Replaced abbreviated flags with full length names in RewriteRule's.

 -- Alexis Wilke <alexis@m2osw.com>  Tue, 28 Oct 2016 17:27:33 -0700

snapcgi (1.0.23.0~xenial) xenial; urgency=high

  * SNAP-110: Tweaked RewriteRule testing whether the client is trying to
    directly access the snap.cgi binary or not.
  * Moved the maintenance "error" under /snap-maintenance/ to avoid potential
    clashes in the future.
  * Use correct variable to calculate the Retry-After parameter.

 -- Alexis Wilke <alexis@m2osw.com>  Wed, 26 Oct 2016 16:22:47 -0700

snapcgi (1.0.22.0~xenial) xenial; urgency=high

  * SNAP-110: Mark apache2 as in need of a reload after the update.

 -- Alexis Wilke <alexis@m2osw.com>  Wed, 26 Oct 2016 16:22:47 -0700

snapcgi (1.0.21.0~xenial) xenial; urgency=high

  * SNAP-110: Keep output to print in logs in case it fails.

 -- Alexis Wilke <alexis@m2osw.com>  Wed, 26 Oct 2016 15:26:47 -0700

snapcgi (1.0.20.0~xenial) xenial; urgency=high

  * SNAP-110: Command line options need quotes when including spaces.

 -- Alexis Wilke <alexis@m2osw.com>  Wed, 26 Oct 2016 15:07:47 -0700

snapcgi (1.0.19.0~xenial) xenial; urgency=high

  * SNAP-110: Fixed the handling of the snapserver field, it has to always
    return true because it was handled.
  * Adding a maintenance mode for Snap!

 -- Alexis Wilke <alexis@m2osw.com>  Wed, 26 Oct 2016 13:26:47 -0700

snapcgi (1.0.18.0~xenial) xenial; urgency=high

  * SNAP-110: If something is not started yet, snapserver may close the socket
    early and we need to just get an error so we block the SIGPIPE signal.

 -- Alexis Wilke <alexis@m2osw.com>  Tue, 25 Oct 2016 23:59:50 -0700

snapcgi (1.0.17.0~xenial) xenial; urgency=high

  * SNAP-465: Moved the enabling of the rewrite apache2 module to the postinst.

 -- Alexis Wilke <alexis@m2osw.com>  Tue, 25 Oct 2016 18:02:48 -0700

snapcgi (1.0.16.0~xenial) xenial; urgency=high

  * SNAP-465: postinst/postrm cleanups.
  * Properly remove the user defined snapserver.conf file if present.

 -- Alexis Wilke <alexis@m2osw.com>  Mon, 24 Oct 2016 23:48:38 -0700

snapcgi (1.0.15.0~xenial) xenial; urgency=high

  * SNAP-465: Removed the handling of snap-apache2-ssl-log from prerm.
  * Just in case, disable the snap-apache2 site (we do not enable it but an
    administrator could do so and it would then be dangling.)

 -- Alexis Wilke <alexis@m2osw.com>  Mon, 24 Oct 2016 21:19:38 -0700

snapcgi (1.0.14.0~xenial) xenial; urgency=high

  * SNAP-465: Call the snapapacheinit script to run the common initialization.
  * Remove the site configurations on a remove as well.

 -- Alexis Wilke <alexis@m2osw.com>  Mon, 24 Oct 2016 16:12:38 -0700

snapcgi (1.0.13.0~xenial) xenial; urgency=high

  * SNAP-479: Moved the special rule to change the permissions on ssl-snap.

 -- Alexis Wilke <alexis@m2osw.com>  Mon, 18 Oct 2016 10:14:47 -0700

snapcgi (1.0.12.0~xenial) xenial; urgency=high

  * SNAP-479: Moving the SSL configuration and log format to snapbase.

 -- Alexis Wilke <alexis@m2osw.com>  Mon, 17 Oct 2016 23:57:47 -0700

snapcgi (1.0.11.0~xenial) xenial; urgency=high

  * SNAP-479: Added a couple lines of settings, but commented out because
    generally useless (i.e. SSL stapling is not useful with SSL bundles.)
  * Verify the HTTP version. It must be 1.0 or 1.1.

 -- Alexis Wilke <alexis@m2osw.com>  Sun, 16 Oct 2016 21:20:49 -0700

snapcgi (1.0.10.0~xenial) xenial; urgency=high

  * SNAP-479: Added the snap-apache2-security.conf file to replace secure.conf.

 -- Alexis Wilke <alexis@m2osw.com>  Fri, 14 Oct 2016 22:02:47 -0700

snapcgi (1.0.9.0~xenial) xenial; urgency=high

  * SNAP-110: Will output its own version instead of the libsnapwebsites one.

 -- Alexis Wilke <alexis@m2osw.com>  Fri, 07 Oct 2016 11:24:47 -0700

snapcgi (1.0.8.0~xenial) xenial; urgency=high

  * SNAP-110: Fixed up other configuration file installation.

 -- Alexis Wilke <alexis@m2osw.com>  Fri, 23 Sep 2016 16:52:50 -0700

snapcgi (1.0.7.0~xenial) xenial; urgency=high

  * SNAP-110: Moved .properties files under .../logger/.

 -- Alexis Wilke <alexis@m2osw.com>  Fri, 23 Sep 2016 15:04:50 -0700

snapcgi (1.0.6.0~xenial) xenial; urgency=high

  * SNAP-443: Verify whether it uses a secure connection or not.

 -- Alexis Wilke <build@m2osw.com>  Fri, 22 Sep 2016 13:06:48 -0700

snapcgi (1.0.5.0~xenial) xenial; urgency=high

  * SNAP-443: The parameter also needs to be mark as "part of configuration".

 -- Alexis Wilke <build@m2osw.com>  Fri, 22 Sep 2016 13:06:48 -0700

snapcgi (1.0.4.0~xenial) xenial; urgency=high

  * SNAP-443: Had to add the "use_ssl" option to the command line options.

 -- Alexis Wilke <build@m2osw.com>  Fri, 22 Sep 2016 12:17:48 -0700

snapcgi (1.0.3.0~xenial) xenial; urgency=high

  * SNAP-443: Bumping version so I can test snap.cgi.

 -- Alexis Wilke <build@m2osw.com>  Fri, 22 Sep 2016 12:17:48 -0700

snapcgi (1.0.2.0~xenial) xenial; urgency=high

  * SNAP-110: Added an SSL configuration file with ciphers, etc.

 -- Alexis Wilke <alexis@dm2osw.com>  Tue, 13 Sep 2016 17:34:11 -0700

snapcgi (1.0.1.0~xenial) xenial; urgency=high

  * SNAP-110: Bumped version to get my test system to upgrade properly.

 -- Alexis Wilke <alexis@m2osw.com>  Tue, 13 Sep 2016 11:59:22 -0700

snapcgi (1.0.0) xenial; urgency=high

  * Initial release of packaging.

 -- R. Douglas Barbieri <doug@dooglio.net>  Wed, 26 May 2016 22:49:55 -0800<|MERGE_RESOLUTION|>--- conflicted
+++ resolved
@@ -1,8 +1,4 @@
-<<<<<<< HEAD
-snapcgi (1.1.8.22~xenial) xenial; urgency=high
-=======
 snapcgi (1.1.8.29~xenial) xenial; urgency=high
->>>>>>> 47ff24b7
 
   * Nightly build.
 
