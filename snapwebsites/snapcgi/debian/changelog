<<<<<<< HEAD
snapcgi (1.0.13.7~xenial) xenial; urgency=high
=======
snapcgi (1.0.13.9~xenial) xenial; urgency=high
>>>>>>> b83587d4

  * Nightly build.

 -- Build Server <build@m2osw.com>  Tue, 18 Oct 2016 12:21:38 -0700

snapcgi (1.0.13.0~xenial) xenial; urgency=high

  * SNAP-479: Moved the special rule to change the permissions on ssl-snap.

 -- Alexis Wilke <alexis@m2osw.com>  Mon, 18 Oct 2016 10:14:47 -0700

snapcgi (1.0.12.0~xenial) xenial; urgency=high

  * SNAP-479: Moving the SSL configuration and log format to snapbase.

 -- Alexis Wilke <alexis@m2osw.com>  Mon, 17 Oct 2016 23:57:47 -0700

snapcgi (1.0.11.0~xenial) xenial; urgency=high

  * SNAP-479: Added a couple lines of settings, but commented out because
    generally useless (i.e. SSL stapling is not useful with SSL bundles.)
  * Verify the HTTP version. It must be 1.0 or 1.1.

 -- Alexis Wilke <alexis@m2osw.com>  Sun, 16 Oct 2016 21:20:49 -0700

snapcgi (1.0.10.0~xenial) xenial; urgency=high

  * SNAP-479: Added the snap-apache2-security.conf file to replace secure.conf.

 -- Alexis Wilke <alexis@m2osw.com>  Fri, 14 Oct 2016 22:02:47 -0700

snapcgi (1.0.9.0~xenial) xenial; urgency=high

  * SNAP-110: Will output its own version instead of the libsnapwebsites one.

 -- Alexis Wilke <alexis@m2osw.com>  Fri, 07 Oct 2016 11:24:47 -0700

snapcgi (1.0.8.0~xenial) xenial; urgency=high

  * SNAP-110: Fixed up other configuration file installation.

 -- Alexis Wilke <alexis@m2osw.com>  Fri, 23 Sep 2016 16:52:50 -0700

snapcgi (1.0.7.0~xenial) xenial; urgency=high

  * SNAP-110: Moved .properties files under .../logger/.

 -- Alexis Wilke <alexis@m2osw.com>  Fri, 23 Sep 2016 15:04:50 -0700

snapcgi (1.0.6.0~xenial) xenial; urgency=high

  * SNAP-443: Verify whether it uses a secure connection or not.

 -- Alexis Wilke <build@m2osw.com>  Fri, 22 Sep 2016 13:06:48 -0700

snapcgi (1.0.5.0~xenial) xenial; urgency=high

  * SNAP-443: The parameter also needs to be mark as "part of configuration".

 -- Alexis Wilke <build@m2osw.com>  Fri, 22 Sep 2016 13:06:48 -0700

snapcgi (1.0.4.0~xenial) xenial; urgency=high

  * SNAP-443: Had to add the "use_ssl" option to the command line options.

 -- Alexis Wilke <build@m2osw.com>  Fri, 22 Sep 2016 12:17:48 -0700

snapcgi (1.0.3.0~xenial) xenial; urgency=high

  * SNAP-443: Bumping version so I can test snap.cgi.

 -- Alexis Wilke <build@m2osw.com>  Fri, 22 Sep 2016 12:17:48 -0700

snapcgi (1.0.2.0~xenial) xenial; urgency=high

  * SNAP-110: Added an SSL configuration file with ciphers, etc.

 -- Alexis Wilke <alexis@dm2osw.com>  Tue, 13 Sep 2016 17:34:11 -0700

snapcgi (1.0.1.0~xenial) xenial; urgency=high

  * SNAP-110: Bumped version to get my test system to upgrade properly.

 -- Alexis Wilke <alexis@m2osw.com>  Tue, 13 Sep 2016 11:59:22 -0700

snapcgi (1.0.0) xenial; urgency=high

  * Initial release of packaging.

 -- R. Douglas Barbieri <doug@dooglio.net>  Wed, 26 May 2016 22:49:55 -0800<|MERGE_RESOLUTION|>--- conflicted
+++ resolved
@@ -1,8 +1,4 @@
-<<<<<<< HEAD
-snapcgi (1.0.13.7~xenial) xenial; urgency=high
-=======
 snapcgi (1.0.13.9~xenial) xenial; urgency=high
->>>>>>> b83587d4
 
   * Nightly build.
 
