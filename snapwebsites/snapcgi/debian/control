--- conflicted
+++ resolved
@@ -14,15 +14,9 @@
     libxml2-utils,
     libzipios-dev (>= 2.1.2.196~xenial),
     qt5-default,
-<<<<<<< HEAD
-    snapbase-dev (>= 1.0.0.71~xenial),
-    snapcmakemodules (>= 1.0.25.195~xenial),
-    libsnapmanager (>= 1.0.0.74~xenial),
-=======
     snapbase-dev (>= 1.0.0.72~xenial),
     snapcmakemodules (>= 1.0.25.196~xenial),
-    snapmanagercgi (>= 1.0.0.75~xenial),
->>>>>>> 97a3df08
+    libsnapmanager (>= 1.0.0.74~xenial),
     zip
 Standards-Version: 3.9.4
 Section: libs
