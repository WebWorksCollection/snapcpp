<<<<<<< HEAD
snapwatchdog (0.2.5.9~xenial) xenial; urgency=high
=======
snapwatchdog (0.2.5.7~xenial) xenial; urgency=high
>>>>>>> b66be2c5

  * Nightly build.

 -- Doug Barbieri <doug@dooglio.net>  Tue, 13 Sep 2016 17:34:10 -0700

snapwatchdog (0.2.5.0~xenial) xenial; urgency=high

  * SNAP-110: Bumped version to get my test system to upgrade properly.

 -- Alexis Wilke <alexis@m2osw.com>  Tue, 13 Sep 2016 11:59:22 -0700

snapwatchdog (0.2.4.0~xenial) xenial; urgency=high

  * SNAP-110: Fixed the path to the binary, it is named "snapwatchdogserver".

 -- Alexis Wilke <alexis@m2osw.com>  Sun, 28 Aug 2016 10:10:15 -0700

snapwatchdog (0.2.3.0~xenial) xenial; urgency=high

  * SNAP-110: Fixed the installation of tables and plugins.

 -- Alexis Wilke <alexis@m2osw.com>  Sat, 27 Aug 2016 02:00:51 -0700

snapwatchdog (0.2.2.0~xenial) xenial; urgency=high

  * SNAP-110: Fixed the service file with the correct server name.
  * SNAP-110: Actually include the XML tables to the package.

 -- Alexis Wilke <alexis@m2osw.com>  Thu, 25 Aug 2016 02:00:51 -0700

snapwatchdog (0.2.1.1~trusty) trusty; urgency=high

  * Copying cmake module to common place.

 -- Doug Barbieri <doug@dooglo.net>  Sun, 24 Jan 2016 14:22:14 -0800

snapwatchdog (0.2.0.1~trusty) trusty; urgency=high

  * Updated to snapcommunicator specifications.

 -- Alexis Wilke <alexis@m2osw.com>  Mon,  7 Dec 2015 02:06:18 -0700

snapwatchdog (0.1.0) trusty; urgency=high

  * Initial release of snapwatchdog.

 -- Alexis Wilke <alexis@m2osw.com>  Sun, 19 Oct 2014 18:41:25 -0800<|MERGE_RESOLUTION|>--- conflicted
+++ resolved
@@ -1,8 +1,4 @@
-<<<<<<< HEAD
-snapwatchdog (0.2.5.9~xenial) xenial; urgency=high
-=======
 snapwatchdog (0.2.5.7~xenial) xenial; urgency=high
->>>>>>> b66be2c5
 
   * Nightly build.
 
