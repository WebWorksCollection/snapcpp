<<<<<<< HEAD
snapwatchdog (0.2.12.6~xenial) xenial; urgency=high

  * Nightly build.

 -- Build Server <build@m2osw.com>  Wed, 19 Oct 2016 13:36:07 -0700
=======
snapwatchdog (0.2.13.0~xenial) xenial; urgency=high

  * SNAP-491: Changed Ctrl-C in the equivalent of a STOP.
  * Fixed the stop() function so it removes the messenger if not connected.
  * Restore the SIGINT signal handler after the first SIGINT received.

 -- Alexis Wilke <alexis@m2osw.com>  Wed, 20 Oct 2016 11:17:49 -0700
>>>>>>> ed5d711e

snapwatchdog (0.2.12.0~xenial) xenial; urgency=high

  * SNAP-461: Removed "Requires=..." since all servers can run by themselves.

 -- Alexis Wilke <alexis@m2osw.com>  Wed, 19 Oct 2016 12:21:49 -0700

snapwatchdog (0.2.11.0~xenial) xenial; urgency=high

  * SNAP-481: Use 1,000 as the RLIMIT_NPROC. It is per user, not process.

 -- Alexis Wilke <alexis@m2osw.com>  Sat, 15 Oct 2016 17:59:49 -0700

snapwatchdog (0.2.10.0~xenial) xenial; urgency=high

  * SNAP-473: Drastically limit the number of sub-processes the snapbackend
    can create between 100 and 1,000.

 -- Alexis Wilke <alexis@m2osw.com>  Sat, 15 Oct 2016 12:07:49 -0700

snapwatchdog (0.2.9.0~xenial) xenial; urgency=high

  * SNAP-266: snap_child recreates snapcom messenger with thread.
  * Default is to use file logging and logging to snapcommunicator.
  * Also took out all loggingserver API and properties files.

 -- R. Douglas Barbieri <doug@dooglio.net>  Wed, 12 Oct 2016 14:51:37 -0700

snapwatchdog (0.2.8.0~xenial) xenial; urgency=high

  * SNAP-413: Replaced the snapcreatetables call with the NEWTABLE signal.

 -- Alexis Wilke <alexis@m2osw.com>  Sat, 27 Sep 2016 15:00:49 -0700

snapwatchdog (0.2.7.0~xenial) xenial; urgency=high

  * SNAP-110: Fixed up other configuration file installation.

 -- Alexis Wilke <alexis@m2osw.com>  Tue, 23 Sep 2016 16:52:10 -0700

snapwatchdog (0.2.6.0~xenial) xenial; urgency=high

  * SNAP-110: Moved .properties files under .../logger/.

 -- Alexis Wilke <alexis@m2osw.com>  Tue, 23 Sep 2016 15:09:10 -0700

snapwatchdog (0.2.5.0~xenial) xenial; urgency=high

  * SNAP-110: Bumped version to get my test system to upgrade properly.

 -- Alexis Wilke <alexis@m2osw.com>  Tue, 13 Sep 2016 11:59:22 -0700

snapwatchdog (0.2.4.0~xenial) xenial; urgency=high

  * SNAP-110: Fixed the path to the binary, it is named "snapwatchdogserver".

 -- Alexis Wilke <alexis@m2osw.com>  Sun, 28 Aug 2016 10:10:15 -0700

snapwatchdog (0.2.3.0~xenial) xenial; urgency=high

  * SNAP-110: Fixed the installation of tables and plugins.

 -- Alexis Wilke <alexis@m2osw.com>  Sat, 27 Aug 2016 02:00:51 -0700

snapwatchdog (0.2.2.0~xenial) xenial; urgency=high

  * SNAP-110: Fixed the service file with the correct server name.
  * SNAP-110: Actually include the XML tables to the package.

 -- Alexis Wilke <alexis@m2osw.com>  Thu, 25 Aug 2016 02:00:51 -0700

snapwatchdog (0.2.1.1~trusty) trusty; urgency=high

  * Copying cmake module to common place.

 -- Doug Barbieri <doug@dooglo.net>  Sun, 24 Jan 2016 14:22:14 -0800

snapwatchdog (0.2.0.1~trusty) trusty; urgency=high

  * Updated to snapcommunicator specifications.

 -- Alexis Wilke <alexis@m2osw.com>  Mon,  7 Dec 2015 02:06:18 -0700

snapwatchdog (0.1.0) trusty; urgency=high

  * Initial release of snapwatchdog.

 -- Alexis Wilke <alexis@m2osw.com>  Sun, 19 Oct 2014 18:41:25 -0800<|MERGE_RESOLUTION|>--- conflicted
+++ resolved
@@ -1,10 +1,3 @@
-<<<<<<< HEAD
-snapwatchdog (0.2.12.6~xenial) xenial; urgency=high
-
-  * Nightly build.
-
- -- Build Server <build@m2osw.com>  Wed, 19 Oct 2016 13:36:07 -0700
-=======
 snapwatchdog (0.2.13.0~xenial) xenial; urgency=high
 
   * SNAP-491: Changed Ctrl-C in the equivalent of a STOP.
@@ -12,7 +5,6 @@
   * Restore the SIGINT signal handler after the first SIGINT received.
 
  -- Alexis Wilke <alexis@m2osw.com>  Wed, 20 Oct 2016 11:17:49 -0700
->>>>>>> ed5d711e
 
 snapwatchdog (0.2.12.0~xenial) xenial; urgency=high
 
