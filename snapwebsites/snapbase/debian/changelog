<<<<<<< HEAD
snapbase (1.0.26.3~xenial) xenial; urgency=high
=======
snapbase (1.0.29.0~xenial) xenial; urgency=high
>>>>>>> 6df43eae

  * SNAP-110: Removed the server.log and secure.log entries from logrotate.
    Those where in case we were using the log4cplus loggingserver.

 -- Alexis Wilke <alexis@m2osw.com>  Thu, 10 Nov 2016 15:56:50 -0800

snapbase (1.0.28.0~xenial) xenial; urgency=high

  * SNAP-512: Moved the snapwebsites user/group to the preinst.

 -- Alexis Wilke <alexis@m2osw.com>  Wed, 09 Nov 2016 20:07:48 -0800

snapbase (1.0.27.0~xenial) xenial; urgency=high

  * SNAP-512: Define snapwebsites user/group before we start snapbootinit.

 -- Alexis Wilke <alexis@m2osw.com>  Wed, 09 Nov 2016 16:39:48 -0800

snapbase (1.0.26.0~xenial) xenial; urgency=high

  * SNAP-484: Added a monthly deletion of session files.

 -- Alexis Wilke <alexis@m2osw.com>  Mon, 07 Nov 2016 17:43:48 -0700

snapbase (1.0.25.0~xenial) xenial; urgency=high

  * SNAP-110: Enable the SSL module.

 -- Alexis Wilke <alexis@m2osw.com>  Tue, 28 Oct 2016 17:27:33 -0700

snapbase (1.0.24.0~xenial) xenial; urgency=high

  * SNAP-110: Added the -m option to a2en* calls.
  * Make use of the a2query to know whether a site is enabled.

 -- Alexis Wilke <alexis@m2osw.com>  Tue, 28 Oct 2016 17:27:33 -0700

snapbase (1.0.23.0~xenial) xenial; urgency=high

  * SNAP-465: Also run `snapbootinit` once in `snapbase.postinst`.
  * And enable the `snapbase` service, it does not get enabled automatically.

 -- Alexis Wilke <alexis@m2osw.com>  Tue, 25 Oct 2016 13:53:49 -0700

snapbase (1.0.22.0~xenial) xenial; urgency=high

  * SNAP-465: postinst/postrm cleanups.
  * Properly remove the user defined snapserver.conf file if present.

 -- Alexis Wilke <alexis@m2osw.com>  Mon, 24 Oct 2016 23:48:38 -0700

snapbase (1.0.21.0~xenial) xenial; urgency=high

  * SNAP-465: Moved the apache cleanup to the snapapacheinit script.
  * Call the script from the snapbase.prerm script.
  * Added the missing apache SSL log removal in snapbase.

 -- Alexis Wilke <alexis@m2osw.com>  Mon, 24 Oct 2016 21:19:38 -0700

snapbase (1.0.20.0~xenial) xenial; urgency=high

  * SNAP-465: Use restart and not reload in the snapapacheinit script.
  * Fixed the sed in the snapbootinit, the $1 requires we use " and not '.
  * snapbootinit would break on mkdir if it was already there, use -p now.

 -- Alexis Wilke <alexis@m2osw.com>  Mon, 24 Oct 2016 17:18:38 -0700

snapbase (1.0.19.0~xenial) xenial; urgency=high

  * SNAP-465: Swapped the snapapacheinit and snapbootinit location.

 -- Alexis Wilke <alexis@m2osw.com>  Mon, 24 Oct 2016 17:18:38 -0700

snapbase (1.0.18.0~xenial) xenial; urgency=high

  * SNAP-465: Merged all the apache2 initialization in snapapachelog.sh and
    then renamed the script snapapacheinit.
  * Moved the apache2 setup in snapapacheinit.
  * Moved the snapapacheinit script to /usr/lib/snapwebsites/scripts/.
  * Protected an rmdir in case the directory was already removed.

 -- Alexis Wilke <alexis@m2osw.com>  Mon, 24 Oct 2016 16:12:38 -0700

snapbase (1.0.17.0~xenial) xenial; urgency=high

  * SNAP-465: Actually install the swap-usage script.
  * SNAP-491: Actually install the snapbootinit script.

 -- Alexis Wilke <alexis@m2osw.com>  Mon, 24 Oct 2016 12:39:37 -0700

snapbase (1.0.16.0~xenial) xenial; urgency=high

  * SNAP-465: Added a script to list processes using swap space.

 -- Alexis Wilke <alexis@m2osw.com>  Sun, 23 Oct 2016 14:54:38 -0700

snapbase (1.0.15.0~xenial) xenial; urgency=high

  * SNAP-491: Changed Ctrl-C in the equivalent of a STOP.
  * Moved the run_path, lock_path, user, and group parameters from
    snapcommunicator.conf to snapserver.conf.
  * Moved the code from snapcommunicator to initialize the /run/...
    directories to snapbootinit and made that a "runonce" service.
  * Enhanced start script to it shuffles the daemons each time.
  * Updated the start script to save the PID so we can have a stop script.

 -- Alexis Wilke <alexis@m2osw.com>  Wed, 20 Oct 2016 11:17:49 -0700

snapbase (1.0.14.0~xenial) xenial; urgency=high

  * SNAP-479: One of the directory names needed updating.

 -- Alexis Wilke <alexis@m2osw.com>  Mon, 18 Oct 2016 11:53:47 -0700

snapbase (1.0.13.0~xenial) xenial; urgency=high

  * SNAP-479: Moved the special rule to change the permissions on ssl-snap.

 -- Alexis Wilke <alexis@m2osw.com>  Mon, 18 Oct 2016 10:14:47 -0700

snapbase (1.0.12.0~xenial) xenial; urgency=high

  * SNAP-479: Moving the SSL configuration and log format to snapbase.

 -- Alexis Wilke <alexis@m2osw.com>  Mon, 17 Oct 2016 23:57:47 -0700

snapbase (1.0.11.0~xenial) xenial; urgency=high

  * SNAP-479: Fixed the spelling of "mod" (no 'e').

 -- Alexis Wilke <alexis@m2osw.com>  Mon, 17 Oct 2016 00:53:47 -0700

snapbase (1.0.10.0~xenial) xenial; urgency=high

  * SNAP-479: Finished up setting up the CIS recommendations.
  * Install the snap-apache2-extra-options.conf file under /usr/share/...

 -- Alexis Wilke <alexis@m2osw.com>  Sun, 16 Oct 2016 21:18:47 -0700

snapbase (1.0.9.0~xenial) xenial; urgency=high

  * SNAP-479: Added a snap-apache2-extra-options.conf file to replace Mutex.
  * Try to prevent use of .htaccess files.
  * Deny access of /usr/share directory.
  * Made only index.html and index.htm default directory items.

 -- Alexis Wilke <alexis@m2osw.com>  Sun, 16 Oct 2016 13:15:47 -0700

snapbase (1.0.8.0~xenial) xenial; urgency=high

  * SNAP-479: Added the snap-apache2-security.conf file to replace secure.conf.

 -- Alexis Wilke <alexis@m2osw.com>  Fri, 14 Oct 2016 21:59:53 -0700

snapbase (1.0.7.0~xenial) xenial; urgency=high

  * SNAP-266: snap_child recreates snapcom messenger with thread.
  * Default is to use file logging and logging to snapcommunicator.
  * Also took out all loggingserver API and properties files.

 -- R. Douglas Barbieri <doug@dooglio.net>  Wed, 12 Oct 2016 14:47:03 -0700

snapbase (1.0.6.0~xenial) xenial; urgency=high

  * SNAP-110: Fixed up other configuration file installation.

 -- Alexis Wilke <alexis@m2osw.com>  Tue, 23 Sep 2016 16:47:11 -0700

snapbase (1.0.5.0~xenial) xenial; urgency=high

  * SNAP-110: Moved .properties files under .../logger/.

 -- Alexis Wilke <alexis@m2osw.com>  Tue, 23 Sep 2016 15:04:11 -0700

snapbase (1.0.4.0~xenial) xenial; urgency=high

  * SNAP-110: Bumped version to get my test system to upgrade properly.

 -- Alexis Wilke <alexis@m2osw.com>  Tue, 13 Sep 2016 11:59:22 -0700

snapbase (1.0.2.1~xenial) xenial; urgency=high

  * Now clears out /var/cache/snapwebsites

 -- Doug Barbieri <doug@dooglio.net>  Sun, 07 Aug 2016 18:49:17 -0700

snapbase (1.0.1.1~xenial) xenial; urgency=high

  * Added guards around the deletion of user/group 'snapwebsites' and protecting /etc/snapwebsites

 -- Doug Barbieri <doug@dooglio.net>  Sun, 07 Aug 2016 17:25:00 -0700

snapbase (1.0.0) xenial; urgency=high

  * Initial release of packaging.

 -- R. Douglas Barbieri <doug@dooglio.net>  Wed, 26 May 2016 22:49:55 -0800<|MERGE_RESOLUTION|>--- conflicted
+++ resolved
@@ -1,8 +1,4 @@
-<<<<<<< HEAD
-snapbase (1.0.26.3~xenial) xenial; urgency=high
-=======
 snapbase (1.0.29.0~xenial) xenial; urgency=high
->>>>>>> 6df43eae
 
   * SNAP-110: Removed the server.log and secure.log entries from logrotate.
     Those where in case we were using the log4cplus loggingserver.
