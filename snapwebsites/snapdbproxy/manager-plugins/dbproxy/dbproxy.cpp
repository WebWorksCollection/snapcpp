// Snap Websites Server -- manage the snapdbproxy settings
// Copyright (C) 2016  Made to Order Software Corp.
//
// This program is free software; you can redistribute it and/or modify
// it under the terms of the GNU General Public License as published by
// the Free Software Foundation; either version 2 of the License, or
// (at your option) any later version.
//
// This program is distributed in the hope that it will be useful,
// but WITHOUT ANY WARRANTY; without even the implied warranty of
// MERCHANTABILITY or FITNESS FOR A PARTICULAR PURPOSE.  See the
// GNU General Public License for more details.
//
// You should have received a copy of the GNU General Public License
// along with this program; if not, write to the Free Software
// Foundation, Inc., 51 Franklin St, Fifth Floor, Boston, MA  02110-1301  USA

// dbproxy
//
#include "dbproxy.h"

// our lib
//
#include "snapmanager/form.h"

// snapwebsites lib
//
#include "join_strings.h"
#include "log.h"
#include "not_reached.h"
#include "not_used.h"
#include "qdomhelpers.h"
#include "qdomxpath.h"
#include "snap_cassandra.h"
#include "string_pathinfo.h"
#include "tokenize_string.h"

// libQtCassandra
//
#include "QtCassandra/QCassandraSchema.h"

// Qt lib
//
#include <QFile>

// C lib
//
#include <sys/file.h>

// last entry
//
#include "poison.h"


SNAP_PLUGIN_START(dbproxy, 1, 0)


using namespace QtCassandra;


namespace
{

// TODO: offer the user a way to change this path?
//char const * g_service_filename = "/etc/snapwebsites/services.d/service-snapdbproxy.xml";

// TODO: get that path from the XML instead
char const * g_configuration_filename = "snapdbproxy";

// TODO: get that path from the XML instead and add the /snapwebsites.d/ part
char const * g_configuration_d_filename = "/etc/snapwebsites/snapwebsites.d/snapdbproxy.conf";


void file_descriptor_deleter(int * fd)
{
    if(close(*fd) != 0)
    {
        int const e(errno);
        SNAP_LOG_WARNING("closing file descriptor failed (errno: ")(e)(", ")(strerror(e))(")");
    }
}


} // no name namespace



/** \brief Get a fixed dbproxy plugin name.
 *
 * The dbproxy plugin makes use of different fixed names. This function
 * ensures that you always get the right spelling for a given name.
 *
 * \param[in] name  The name to retrieve.
 *
 * \return A pointer to the name.
 */
char const * get_name(name_t name)
{
    switch(name)
    {
    case name_t::SNAP_NAME_SNAPMANAGERCGI_DBPROXY_NAME:
        return "name";

    default:
        // invalid index
        throw snap_logic_exception("Invalid SNAP_NAME_SNAPMANAGERCGI_DBPROXY_...");

    }
    NOTREACHED();
}




/** \brief Initialize the dbproxy plugin.
 *
 * This function is used to initialize the dbproxy plugin object.
 */
dbproxy::dbproxy()
    //: f_snap(nullptr) -- auto-init
{
}


/** \brief Clean up the dbproxy plugin.
 *
 * Ensure the dbproxy object is clean before it is gone.
 */
dbproxy::~dbproxy()
{
}


/** \brief Get a pointer to the dbproxy plugin.
 *
 * This function returns an instance pointer to the dbproxy plugin.
 *
 * Note that you cannot assume that the pointer will be valid until the
 * bootstrap event is called.
 *
 * \return A pointer to the dbproxy plugin.
 */
dbproxy * dbproxy::instance()
{
    return g_plugin_dbproxy_factory.instance();
}


/** \brief Return the description of this plugin.
 *
 * This function returns the English description of this plugin.
 * The system presents that description when the user is offered to
 * install or uninstall a plugin on his website. Translation may be
 * available in the database.
 *
 * \return The description in a QString.
 */
QString dbproxy::description() const
{
    return "Manage the snapdbproxy settings.";
}


/** \brief Return our dependencies.
 *
 * This function builds the list of plugins (by name) that are considered
 * dependencies (required by this plugin.)
 *
 * \return Our list of dependencies.
 */
QString dbproxy::dependencies() const
{
    return "|server|";
}


/** \brief Check whether updates are necessary.
 *
 * This function is ignored in snapmanager.cgi and snapmanagerdaemon plugins.
 *
 * \param[in] last_updated  The UTC Unix date when the website was last updated (in micro seconds).
 *
 * \return The UTC Unix date of the last update of this plugin.
 */
int64_t dbproxy::do_update(int64_t last_updated)
{
    NOTUSED(last_updated);

    SNAP_PLUGIN_UPDATE_INIT();
    // no updating in snapmanager*
    SNAP_PLUGIN_UPDATE_EXIT();
}


/** \brief Initialize dbproxy.
 *
 * This function terminates the initialization of the dbproxy plugin
 * by registering for different events.
 *
 * \param[in] snap  The child handling this request.
 */
void dbproxy::bootstrap(snap_child * snap)
{
    f_snap = dynamic_cast<snap_manager::manager *>(snap);
    if(f_snap == nullptr)
    {
        throw snap_logic_exception("snap pointer does not represent a valid manager object.");
    }

    SNAP_LISTEN(dbproxy, "server", snap_manager::manager, retrieve_status, _1);
}


/** \brief Determine this plugin status data.
 *
 * This function builds a tree of statuses.
 *
 * \param[in] server_status  The map of statuses.
 */
void dbproxy::on_retrieve_status(snap_manager::server_status & server_status)
{
    if(f_snap->stop_now_prima())
    {
        return;
    }

    snap_config snap_dbproxy_conf(g_configuration_filename);

    {
        snap_manager::status_t const host_list(
                      snap_manager::status_t::state_t::STATUS_STATE_INFO
                    , get_plugin_name()
                    , "cassandra_host_list"
                    , snap_dbproxy_conf["cassandra_host_list"]);
        server_status.set_field(host_list);
    }

    try
    {
        // if the connection fails, we cannot have either of the following
        // fields so the catch() makes sure to avoid them
        //
        auto session( QCassandraSession::create() );
        session->connect(snap_dbproxy_conf["cassandra_host_list"]);
        if( !session->isConnected() )
        {
<<<<<<< HEAD
            SNAP_LOG_WARNING( "Cannot connect to cassandra host! Check cassandra_host_list in snapdbproxy.conf!" );
        }
        else
        {
            auto meta( QCassandraSchema::SessionMeta::create( session ) );
            meta->loadSchema();
            auto const &keyspaces( meta->getKeyspaces() );
            QString const context_name(snap::get_name(snap::name_t::SNAP_NAME_CONTEXT));
            if( keyspaces.find(context_name) == std::end(keyspaces) )
            {
                // no context yet, offer to create the context
                //
                snap_manager::status_t const create_context(
                              snap_manager::status_t::state_t::STATUS_STATE_INFO
                            , get_plugin_name()
                            , "cassandra_create_context"
                            , "create");
                server_status.set_field(create_context);
            }
            else
            {
                // database is available and context is available,
                // offer to create the tables (it should be automatic
                // though, but this way we can click on this one last
                // time before installing a website)
                //
                snap_manager::status_t const create_tables(
                              snap_manager::status_t::state_t::STATUS_STATE_INFO
                            , get_plugin_name()
                            , "cassandra_create_tables"
                            , "create");
                server_status.set_field(create_tables);
            }
=======
            SNAP_LOG_ERROR( "Cannot connect to cassandra host! Check cassandra_host_list in snapdbproxy.conf!" );
            return;
        }

        auto meta( QCassandraSchema::SessionMeta::create( session ) );
        meta->loadSchema();
        auto const &keyspaces( meta->getKeyspaces() );
        QString const context_name(snap::get_name(snap::name_t::SNAP_NAME_CONTEXT));
        if( keyspaces.find(context_name) == std::end(keyspaces) )
        {
            // no context yet, offer to create the context
            //
            snap_manager::status_t const create_context(
                          snap_manager::status_t::state_t::STATUS_STATE_INFO
                        , get_plugin_name()
                        , "cassandra_create_context"
                        , context_name
                        );
            server_status.set_field(create_context);
        }
        else
        {
            // database is available and context is available,
            // offer to create the tables (it should be automatic
            // though, but this way we can click on this one last
            // time before installing a website)
            //
            snap_manager::status_t const create_tables(
                          snap_manager::status_t::state_t::STATUS_STATE_INFO
                        , get_plugin_name()
                        , "cassandra_create_tables"
                        , context_name
                        );
            server_status.set_field(create_tables);
>>>>>>> 80128603
        }
    }
    catch( std::exception const &x )
    {
        SNAP_LOG_ERROR("Caught exception: [")(x.what())("]!");
    }
    catch( ... )
    {
        SNAP_LOG_ERROR("Caught unknown exception!");
    }
}



/** \brief Transform a value to HTML for display.
 *
 * This function expects the name of a field and its value. It then adds
 * the necessary HTML to the specified element to display that value.
 *
 * If the value is editable, then the function creates a form with the
 * necessary information (hidden fields) to save the data as required
 * by that field (i.e. update a .conf/.xml file, create a new file,
 * remove a file, etc.)
 *
 * \param[in] server_status  The map of statuses.
 * \param[in] s  The field being worked on.
 *
 * \return true if we handled this field.
 */
bool dbproxy::display_value(QDomElement parent, snap_manager::status_t const & s, snap::snap_uri const & uri)
{
    QDomDocument doc(parent.ownerDocument());

    if(s.get_field_name() == "cassandra_host_list")
    {
        // the list if frontend snapmanagers that are to receive statuses
        // of the cluster computers; may be just one computer; should not
        // be empty; shows a text input field
        //
        snap_manager::form f(
                  get_plugin_name()
                , s.get_field_name()
                , snap_manager::form::FORM_BUTTON_RESET | snap_manager::form::FORM_BUTTON_SAVE
                );

        snap_manager::widget_input::pointer_t field(std::make_shared<snap_manager::widget_input>(
                          "Cassandra Node IP Addresses:"
                        , s.get_field_name()
                        , s.get_value()
                        , "The list of <strong>comma separated</strong> IP addresses used to connect to Cassandra."
                         " In general these are seed nodes, although it does not need to be."
                         " The C++ Cassandra driver will adjust the information as"
                         " required and connect to additional nodes automatically."
                        ));
        f.add_widget(field);

        f.generate(parent, uri);

        return true;
    }

    if(s.get_field_name() == "cassandra_create_context")
    {
        // the list if frontend snapmanagers that are to receive statuses
        // of the cluster computers; may be just one computer; should not
        // be empty; shows a text input field
        //
        snap_manager::form f(
                  get_plugin_name()
                , s.get_field_name()
                , snap_manager::form::FORM_BUTTON_SAVE
                );

        snap_manager::widget_input::pointer_t field(std::make_shared<snap_manager::widget_input>(
                          "Create Snap! Websites Context:"
                        , s.get_field_name()
                        , s.get_value()
                        , "The Snap! Websites Server makes use of a Cassandra context named snap_websites."
                         " It looks like that context does not yet exist."
                         " To create it, just click on the Save button. The value of the field is currently ignored."
                         " Note: be patient. The creation of the context can take a bit of time..."
                        ));
        f.add_widget(field);

        f.generate(parent, uri);

        return true;
    }

    if(s.get_field_name() == "cassandra_create_tables")
    {
        // the list if frontend snapmanagers that are to receive statuses
        // of the cluster computers; may be just one computer; should not
        // be empty; shows a text input field
        //
        snap_manager::form f(
                  get_plugin_name()
                , s.get_field_name()
                , snap_manager::form::FORM_BUTTON_SAVE
                );

        snap_manager::widget_input::pointer_t field(std::make_shared<snap_manager::widget_input>(
                          "Create Missing Snap! Websites Tables:"
                        , s.get_field_name()
                        , s.get_value()
                        , "The Snap! Websites Server makes use of a Cassandra context with various tables."
                         " Those tables must be created before one can install a Snap! domain and website."
                         " This function creates the missing tables. Tables that are already there are untouched."
                         " (i.e. we use CREATE IF NOT EXIST ...)."
                         " We ignore the value of the field here. Just click on the Save button to create the missing tables."
                         " Note: assuming that you install snapdb, create the context and then install other modules, then the"
                         " tables will get installed when installing those modules. To help developers, however, it can be"
                         " practical to have this button."
                        ));
        f.add_widget(field);

        f.generate(parent, uri);

        return true;
    }

    return false;
}


/** \brief Save 'new_value' in field 'field_name'.
 *
 * This function saves 'new_value' in 'field_name'.
 *
 * \param[in] button_name  The name of the button the user clicked.
 * \param[in] field_name  The name of the field to update.
 * \param[in] new_value  The new value to save in that field.
 * \param[in] old_or_installation_value  The old value, just in case
 *            (usually ignored,) or the installation values (only
 *            for the self plugin that manages bundles.)
 * \param[in] affected_services  The list of services that were affected
 *            by this call.
 *
 * \return true if the new_value was applied successfully.
 */
bool dbproxy::apply_setting(QString const & button_name, QString const & field_name, QString const & new_value, QString const & old_or_installation_value, std::set<QString> & affected_services)
{
    NOTUSED(old_or_installation_value);
    NOTUSED(button_name);

    // restore defaults?
    //
    //bool const use_default_value(button_name == "restore_default");

    if(field_name == "cassandra_host_list")
    {
        // to make use of the new list, make sure to restart
        //
        affected_services.insert("snapdbproxy");

        return f_snap->replace_configuration_value(g_configuration_d_filename, "cassandra_host_list", new_value);
    }

    if(field_name == "cassandra_create_context")
    {
        // TODO: use snap::process to collect the output
        //
        NOTUSED(system("snapcreatecontext"));
        return true;
    }

    if(field_name == "cassandra_create_tables")
    {
        // TODO: use snap::process to collect the output
        //
        NOTUSED(system("snapcreatetables"));
        return true;
    }

    return false;
}





SNAP_PLUGIN_END()

// vim: ts=4 sw=4 et<|MERGE_RESOLUTION|>--- conflicted
+++ resolved
@@ -244,7 +244,6 @@
         session->connect(snap_dbproxy_conf["cassandra_host_list"]);
         if( !session->isConnected() )
         {
-<<<<<<< HEAD
             SNAP_LOG_WARNING( "Cannot connect to cassandra host! Check cassandra_host_list in snapdbproxy.conf!" );
         }
         else
@@ -261,7 +260,8 @@
                               snap_manager::status_t::state_t::STATUS_STATE_INFO
                             , get_plugin_name()
                             , "cassandra_create_context"
-                            , "create");
+                            , context_name
+                            );
                 server_status.set_field(create_context);
             }
             else
@@ -275,45 +275,10 @@
                               snap_manager::status_t::state_t::STATUS_STATE_INFO
                             , get_plugin_name()
                             , "cassandra_create_tables"
-                            , "create");
+                            , context_name
+                            );
                 server_status.set_field(create_tables);
             }
-=======
-            SNAP_LOG_ERROR( "Cannot connect to cassandra host! Check cassandra_host_list in snapdbproxy.conf!" );
-            return;
-        }
-
-        auto meta( QCassandraSchema::SessionMeta::create( session ) );
-        meta->loadSchema();
-        auto const &keyspaces( meta->getKeyspaces() );
-        QString const context_name(snap::get_name(snap::name_t::SNAP_NAME_CONTEXT));
-        if( keyspaces.find(context_name) == std::end(keyspaces) )
-        {
-            // no context yet, offer to create the context
-            //
-            snap_manager::status_t const create_context(
-                          snap_manager::status_t::state_t::STATUS_STATE_INFO
-                        , get_plugin_name()
-                        , "cassandra_create_context"
-                        , context_name
-                        );
-            server_status.set_field(create_context);
-        }
-        else
-        {
-            // database is available and context is available,
-            // offer to create the tables (it should be automatic
-            // though, but this way we can click on this one last
-            // time before installing a website)
-            //
-            snap_manager::status_t const create_tables(
-                          snap_manager::status_t::state_t::STATUS_STATE_INFO
-                        , get_plugin_name()
-                        , "cassandra_create_tables"
-                        , context_name
-                        );
-            server_status.set_field(create_tables);
->>>>>>> 80128603
         }
     }
     catch( std::exception const &x )
