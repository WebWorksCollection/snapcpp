<<<<<<< HEAD
snapdbproxy (1.0.15.2~xenial) xenial; urgency=high
=======
snapdbproxy (1.1.4.1~xenial) xenial; urgency=high

  * Nightly build.

 -- Doug Barbieri <doug@dooglio.net>  Tue, 27 Sep 2016 09:34:54 -0700

snapdbproxy (1.1.4.0~xenial) xenial; urgency=high

  * SNAP-440: Key file has to be flushed before QCassandraSession can pick it up.

 -- R. Douglas Barbieri <doug@dooglio.net>  Mon, 26 Sep 2016 17:46:40 -0700

snapdbproxy (1.1.2.1~xenial) xenial; urgency=high

  * Nightly build.

 -- Doug Barbieri <doug@dooglio.net>  Mon, 26 Sep 2016 16:17:13 -0700

snapdbproxy (1.1.2.0~xenial) xenial; urgency=high

  * SNAP-440: Don't accept a key we already have.

 -- R. Douglas Barbieri <doug@dooglio.net>  Mon, 26 Sep 2016 15:51:03 -0700

snapdbproxy (1.1.1.2~xenial) xenial; urgency=high

  * Nightly build.

 -- Doug Barbieri <doug@dooglio.net>  Sun, 25 Sep 2016 20:46:46 -0700

snapdbproxy (1.1.1.0~xenial) xenial; urgency=high

  * SNAP-440: key is properly saved from cassandra plugin.

 -- Doug Barbieri <doug@dooglio.net>  Sun, 25 Sep 2016 12:37:03 -0700

snapdbproxy (1.1.0.4~xenial) xenial; urgency=high

  * Nightly build.

 -- Doug Barbieri <doug@dooglio.net>  Thu, 22 Sep 2016 13:48:56 -0700

snapdbproxy (1.1.0.1~xenial) xenial; urgency=high

  * SNAP-440: added support for SSL to Cassandra.

 -- R. Douglas Barbieri <doug@dooglio.net>  Wed, 21 Sep 2016 16:54:43 -0700

snapdbproxy (1.0.15.1~xenial) xenial; urgency=high
>>>>>>> 5eb15081

  * Nightly build.

 -- Build Server <build@m2osw.com>  Mon, 26 Sep 2016 02:00:46 -0700

snapdbproxy (1.0.15.0~xenial) xenial; urgency=high

  * SNAP-443: Missed updating the snapinstallwebsite tool with SSL support.

 -- Alexis Wilke <alexis@m2osw.com>  Sun, 25 Sep 2016 12:50:48 -0700

snapdbproxy (1.0.14.0~xenial) xenial; urgency=high

  * SNAP-289: Applied fixes to lines of code pointed out by Coverity.
  * Check the socket parameter and make sure it is positive (open).
  * Added a try/catch to the snapinstallwebsite tool to avoid terminations.

 -- Alexis Wilke <alexis@m2osw.com>  Sat, 24 Sep 2016 21:25:48 -0700

snapdbproxy (1.0.13.0~xenial) xenial; urgency=high

  * SNAP-110: Moved .properties files under .../logger/.

 -- Alexis Wilke <alexis@m2osw.com>  Wed, 23 Sep 2016 15:05:49 -0700

snapdbproxy (1.0.12.0~xenial) xenial; urgency=high

  * SNAP-450: Reintroduced the f_socket so kill() works safely.

 -- Alexis Wilke <alexis@m2osw.com>  Tue, 20 Sep 2016 23:00:09 -0700

snapdbproxy (1.0.11.0~xenial) xenial; urgency=high

  * SNAP-450: Removed debug trace and fixed the while() by removing the comma.

 -- Alexis Wilke <alexis@m2osw.com>  Tue, 20 Sep 2016 22:26:09 -0700

snapdbproxy (1.0.10.0~xenial) xenial; urgency=high

  * SNAP-450: Added some debug to try to understand why it uses 100% CPU
    on my test VM (local connections on 4042 it seems).

 -- Alexis Wilke <alexis@m2osw.com>  Tue, 20 Sep 2016 21:55:09 -0700

snapdbproxy (1.0.9.0~xenial) xenial; urgency=high

  * SNAP-450: Bump version to see that the latest works properly.

 -- Alexis Wilke <alexis@m2osw.com>  Tue, 20 Sep 2016 21:36:09 -0700

snapdbproxy (1.0.8.0~xenial) xenial; urgency=high

  * SNAP-110: Actually start the website initialization thread.
  * Removed the throw and replaced it with cerr + exit(1).
  * Added logging.

 -- Build Server <build@m2osw.com>  Tue, 13 Sep 2016 16:10:44 -0700

snapdbproxy (1.0.7.0~xenial) xenial; urgency=high

  * SNAP-110: The delay of the timer used to reconnect in case we lose the
    connection to snapdbproxy (or never got one from the start) was never
    set. I also added the code that increases that delay (doubling it) on
    each attempt from 1s to 5 min.

 -- Build Server <build@m2osw.com>  Mon, 12 Sep 2016 02:00:44 -0700

snapdbproxy (1.0.6.0~xenial) xenial; urgency=high

  * SNAP-110: Added a warning in case the consistency sent to the query
    object is not QUORUM.

 -- Alexis WIlke <alexis@m2osw.com>  Sat, 10 Sep 2016 02:00:55 -0700

snapdbproxy (1.0.5.0~xenial) xenial; urgency=high

  * Added support for the RELOADCONFIG message.
  * Fixed a bug in the dbproxy plugin so values get saved.

 -- Alexis WIlke <alexis@m2osw.com>  Sun, 28 Aug 2016 10:10:15 -0700

snapdbproxy (1.0.4.0~xenial) xenial; urgency=high

  * Now uses QtCassandra::QCassandraSchema to detect if the snapwebsites
    schema has been created yet.

 -- R. Douglas Barbieri <doug@dooglio.net>  Mon, 22 Aug 2016 22:37:14 -0700

snapdbproxy (1.0.3.0~xenial) xenial; urgency=high

  * Removed the Cassandra database test from the manager plugin. It's wrong.

 -- Alexis <alexis@m2osw.com>  Mon, 22 Aug 2016 02:00:52 -0700

snapdbproxy (1.0.2.0~xenial) xenial; urgency=high

  * Fixing the case where someone connects and sends requests before
    snapdbproxy is able to process orders with Cassandra.

 -- Alexis Wilke <alexis@m2osw.com>  Fri, 19 Aug 2016 14:54:06 -0700

snapdbproxy (1.0.1) xenial; urgency=high

  * Initial release of packaging for snapdbproxy. 

 -- R. Douglas Barbieri <doug@dooglio.net>  Mon, 30 May 2016 13:38:48 -0700<|MERGE_RESOLUTION|>--- conflicted
+++ resolved
@@ -1,6 +1,3 @@
-<<<<<<< HEAD
-snapdbproxy (1.0.15.2~xenial) xenial; urgency=high
-=======
 snapdbproxy (1.1.4.1~xenial) xenial; urgency=high
 
   * Nightly build.
@@ -50,7 +47,6 @@
  -- R. Douglas Barbieri <doug@dooglio.net>  Wed, 21 Sep 2016 16:54:43 -0700
 
 snapdbproxy (1.0.15.1~xenial) xenial; urgency=high
->>>>>>> 5eb15081
 
   * Nightly build.
 
