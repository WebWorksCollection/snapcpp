--- conflicted
+++ resolved
@@ -1,16 +1,9 @@
-<<<<<<< HEAD
 snapdbproxy (1.1.17.0~xenial) xenial; urgency=high
 
   * SNAP-493: Added code to detect Cassandra server disconnect, and forces a reconnect.
 
  -- R. Douglas Barbieri <doug@dooglio.net>  Sun, 23 Oct 2016 18:04:01 -0700
 
-snapdbproxy (1.1.15.3~xenial) xenial; urgency=high
-
-  * Nightly build.
-
- -- Build Server <build@m2osw.com>  Wed, 19 Oct 2016 13:36:08 -0700
-=======
 snapdbproxy (1.1.16.0~xenial) xenial; urgency=high
 
   * SNAP-491: Changed Ctrl-C in the equivalent of a STOP.
@@ -19,7 +12,6 @@
   * Restore the SIGINT signal handler after the first SIGINT received.
 
  -- Alexis Wilke <alexis@m2osw.com>  Wed, 20 Oct 2016 11:17:49 -0700
->>>>>>> ed5d711e
 
 snapdbproxy (1.1.15.0~xenial) xenial; urgency=high
 
