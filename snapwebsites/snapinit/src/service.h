--- conflicted
+++ resolved
@@ -140,14 +140,11 @@
     int                         f_cron = 0;                         // if 0, then off (i.e. not a cron task)
     bool                        f_registered = false;               // set to true when service is registered with snapcomm
     bool                        f_restart_deps = false;
-<<<<<<< HEAD
-=======
 
     // For future refactoring. Not yet implemented.
     //
     typedef std::function<void(service*)> func_t;
     typedef std::queue<func_t>            func_queue_t;
->>>>>>> d2048fd3
 };
 
 // vim: ts=4 sw=4 et