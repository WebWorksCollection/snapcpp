--- conflicted
+++ resolved
@@ -1,8 +1,4 @@
-<<<<<<< HEAD
-snapinit (1.0.3.9~xenial) xenial; urgency=high
-=======
 snapinit (1.0.3.7~xenial) xenial; urgency=high
->>>>>>> b66be2c5
 
   * Nightly build.
 
