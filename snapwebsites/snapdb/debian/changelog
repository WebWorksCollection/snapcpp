--- conflicted
+++ resolved
@@ -1,4 +1,3 @@
-<<<<<<< HEAD
 snapdb (1.0.4.2~xenial) xenial; urgency=high
 
   * Nightly build.
@@ -11,10 +10,7 @@
 
  -- R. Douglas Barbieri <doug@dooglio.net>  Wed, 21 Sep 2016 16:57:14 -0700
 
-snapdb (1.0.3.1~xenial) xenial; urgency=high
-=======
 snapdb (1.0.3.3~xenial) xenial; urgency=high
->>>>>>> e312c7a0
 
   * Nightly build.
 
