<<<<<<< HEAD
snapdb (1.0.7.24~xenial) xenial; urgency=high
=======
snapdb (1.0.7.26~xenial) xenial; urgency=high
>>>>>>> b83587d4

  * Nightly build.

 -- Build Server <build@m2osw.com>  Sat, 08 Oct 2016 02:00:48 -0700

snapdb (1.0.7.0~xenial) xenial; urgency=high

  * SNAP-110: Will output its own version instead of the libsnapwebsites one.

 -- Alexis Wilke <alexis@m2osw.com>  Fri, 07 Oct 2016 11:28:46 -0700

snapdb (1.0.6.0~xenial) xenial; urgency=high

  * EX-128: Added the --save-cell command line option. It was accepted in
    the code, but was not in the advgetopt list.

 -- Alexis Wilke <alexis@m2osw.com>  Sun, 02 Oct 2016 15:38:49 -0700

snapdb (1.0.5.0~xenial) xenial; urgency=high

  * SNAP-440: Removed add_ssl_keys() method and replaced with parameter to
    QCassandraSession::connect() method.

 -- R. Douglas Barbieri <doug@dooglio.net>  Thu, 29 Sep 2016 12:47:27 -0700

snapdb (1.0.4.0~xenial) xenial; urgency=high

  * SNAP-440: Added SSL support for Cassandra.

 -- R. Douglas Barbieri <doug@dooglio.net>  Wed, 21 Sep 2016 16:57:14 -0700

snapdb (1.0.3.0~xenial) xenial; urgency=high

  * SNAP-110: Moved .properties files under .../logger/.

 -- Alexis Wilke <alexis@m2osw.com>  Tue, 23 Sep 2016 15:04:10 -0700

snapdb (1.0.2.0~xenial) xenial; urgency=high

  * SNAP-110: Bumped version to get my test system to upgrade properly.

 -- Alexis Wilke <alexis@m2osw.com>  Tue, 13 Sep 2016 11:59:22 -0700

snapdb (1.0.1) xenial; urgency=high

  * Initial release of packaging for snapdb. 

 -- R. Douglas Barbieri <doug@dooglio.net>  Mon, 30 May 2016 13:38:48 -0700<|MERGE_RESOLUTION|>--- conflicted
+++ resolved
@@ -1,8 +1,4 @@
-<<<<<<< HEAD
-snapdb (1.0.7.24~xenial) xenial; urgency=high
-=======
 snapdb (1.0.7.26~xenial) xenial; urgency=high
->>>>>>> b83587d4
 
   * Nightly build.
 
