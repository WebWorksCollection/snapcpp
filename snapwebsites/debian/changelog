--- conflicted
+++ resolved
@@ -1,4 +1,3 @@
-<<<<<<< HEAD
 snapwebsites (1.5.2.0~xenial) xenial; urgency=high
 
   * SNAP-579: Split snaplistd/snaplog into a new bundle: mysql. These bundles
@@ -6,13 +5,12 @@
     manage their respective users and tables, removing them when purged.
 
  -- R. Douglas Barbieri <doug@dooglio.net>  Wed, 28 Jun 2017 11:26:49 -0700
-=======
+
 snapwebsites (1.5.1.6~xenial) xenial; urgency=high
 
   * Nightly build.
 
  -- Build Server <build@m2osw.com>  Wed, 28 Jun 2017 02:00:44 -0700
->>>>>>> 1eeb8231
 
 snapwebsites (1.5.1.5~xenial) xenial; urgency=high
 
