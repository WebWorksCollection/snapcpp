--- conflicted
+++ resolved
@@ -1,20 +1,22 @@
 snapwebsites (1.5.13.0~xenial) xenial; urgency=high
 
-<<<<<<< HEAD
-  * Added INFO suffix in log for when snap_child finishes.
-  * Also fixed snapbackend with regard to the manager plugin.
-=======
   * Added default for the snapbackup variables in case the default script
     does not (yet) include those values.
->>>>>>> 74380ca1
 
  -- Alexis Wilke <alexis@m2osw.com>  Thu, 27 Jul 2017 17:01:34 -0700
 
 snapwebsites (1.5.12.0~xenial) xenial; urgency=high
 
   * Added INFO suffix in log for when snap_child finishes.
+  * Also fixed snapbackend with regard to the manager plugin.
 
  -- R. Douglas Barbieri <doug@dooglio.net>  Wed, 26 Jul 2017 17:52:50 -0700
+
+snapwebsites (1.5.11.2~xenial) xenial; urgency=high
+
+  * Nightly build.
+
+ -- Build Server <build@m2osw.com>  Tue, 25 Jul 2017 02:00:45 -0700
 
 snapwebsites (1.5.11.0~xenial) xenial; urgency=high
 
