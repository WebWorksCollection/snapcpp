--- conflicted
+++ resolved
@@ -1,14 +1,10 @@
-<<<<<<< HEAD
 snapwebsites (1.5.10.0~xenial) xenial; urgency=high
 
   * Added "Save Everywhere" for ssh public keys (in ssh plugin).
 
  -- Doug Barbieri <doug@garibaldi>  Fri, 21 Jul 2017 14:01:46 -0700
 
-snapwebsites (1.5.9.11~xenial) xenial; urgency=high
-=======
 snapwebsites (1.5.9.13~xenial) xenial; urgency=high
->>>>>>> 591295ae
 
   * Nightly build.
 
