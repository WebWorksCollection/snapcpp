--- conflicted
+++ resolved
@@ -5,19 +5,11 @@
     libqt4-dev (>= 4.8.3), doxygen, graphviz, liblog4cplus-dev, libssl-dev,
     libmagic-dev, libmagick++-dev (>= 6.7.7.10-6ubuntu3),
     libqtwebkit-dev, libboost-dev, libxml2-utils, python-pip (>= 1.4.1-2),
-<<<<<<< HEAD
     libprocps3-dev, libzipios++-dev (>= 0.1.5.10m2osw1~saucy), zip, uuid-dev,
-    libthrift-dev (>= 0.9.0), snapcmakemodules (>= 1.0.23.67~trusty),
-    libcontrolledvars-dev (>= 1.4.15.67~trusty), libadvgetopt-dev (>= 1.0.15.67~trusty),
-    libtld-dev (>= 1.4.20.68~trusty), libqtcassandra-dev (>= 0.5.20.67~trusty),
-    libqtserialization-dev (>= 0.1.16.67~trusty), closure-linter (>= 2.3.13)
-=======
-    libprocps3-dev, libzipios++-dev (>= 0.1.5.10m2osw1~saucy), zip,
     libthrift-dev (>= 0.9.0), snapcmakemodules (>= 1.0.23.68~trusty),
     libcontrolledvars-dev (>= 1.4.15.68~trusty), libadvgetopt-dev (>= 1.0.15.68~trusty),
     libtld-dev (>= 1.4.20.69~trusty), libqtcassandra-dev (>= 0.5.20.68~trusty),
     libqtserialization-dev (>= 0.1.16.68~trusty), closure-linter (>= 2.3.13)
->>>>>>> 91cb1a64
 Standards-Version: 3.9.4
 Section: libs
 Homepage: http://www.snapwebsites.org/
