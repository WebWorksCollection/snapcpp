Source: snapwebsites
Priority: extra
Maintainer: R. Douglas Barbieri <doug@dooglio.net>
Build-Depends: debhelper, cmake,
    libqt4-dev (>= 4.8.3), doxygen, graphviz, liblog4cplus-dev (>= 1.2.0.119~trusty),
    libssl-dev, libmagic-dev, libmagick++-dev (>= 6.7.7.10-6ubuntu3), libicu-dev,
    libqtwebkit-dev, libboost-dev, libxml2-utils, python-pip (>= 1.4.1-2),
    libprocps3-dev, libzipios++-dev (>= 0.1.5.10m2osw1~saucy), zip, uuid-dev,
    libthrift-dev (>= 0.9.0), snapcmakemodules (>= 1.0.23.231~trusty),
    libcontrolledvars-dev (>= 1.4.15.231~trusty), libadvgetopt-dev (>= 1.0.15.231~trusty),
<<<<<<< HEAD
    libtld-dev (>= 1.5.1.34~trusty), libqtcassandra-dev (>= 0.5.21.137~trusty),
    libqtserialization-dev (>= 0.1.16.348~trusty), closure-linter (>= 2.3.13),
    libas2js-dev (>= 0.1.13.348~trusty), libssl-dev (>= 1.0.1),
    libqrencode-dev (>= 3.4), libcsspp-dev (>= 1.0.6.51~trusty),
    libevent-dev (>= 2.0.21)
=======
    libtld-dev (>= 1.5.1.36~trusty), libqtcassandra-dev (>= 0.5.21.139~trusty),
    libqtserialization-dev (>= 0.1.16.350~trusty), closure-linter (>= 2.3.13),
    libas2js-dev (>= 0.1.13.350~trusty), libssl-dev (>= 1.0.1),
    libqrencode-dev (>= 3.4), libcsspp-dev (>= 1.0.6.53~trusty)
>>>>>>> 3f1dd93f
Standards-Version: 3.9.4
Section: libs
Homepage: http://www.snapwebsites.org/
Vcs-Git: git://git.code.sf.net/p/snapcpp/code
Vcs-Browser: http://sourceforge.net/p/snapcpp/code/ci/master/tree/snapwebsites

Package: libsnapwebsites-dev
Section: libdevel
Architecture: any
Depends: libsnapwebsites (= ${binary:Version}), ${misc:Depends}, libboost-dev,
    libqtcassandra-dev, libssl-dev
Recommends: libsnapwebsites-doc (= ${binary:Version})
Description: Fast Websites: powerful CMS for Apache written in C++ (development package).
 Snap! C++ runs your CMS using binary code written in C and C++.
 The basic concept is taken from a large set of Drupal 6.x
 modules from Drupal Core and necessary 3rd party modules (we've been using
 over 220 modules on top of the Core modules.) The result is quite
 extensible as it offers a plug-in mechanism that everyone is welcome to use to
 create their own extensions.
 .
 This is the development package complete with C++ headers.

Package: libsnapwebsites-doc
Section: doc
Architecture: any
Depends: ${misc:Depends}
Recommends: libsnapwebsites (= ${binary:Version})
Description: Fast Websites: powerful CMS for Apache written in C++ (documentation package).
 Snap! C++ runs your CMS using binary code written in C and C++.
 The basic concept is taken from a large set of Drupal 6.x
 modules from Drupal Core and necessary 3rd party modules (we've been using
 over 220 modules on top of the Core modules.) The result is quite
 extensible as it offers a plug-in mechanism that everyone is welcome to use to
 create their own extensions.
 .
 This is the documenation package, complete developer reference.

Package: libsnapwebsites
Section: libdevel
Architecture: any
Depends: ${shlibs:Depends}, ${misc:Depends}
Description: Fast Websites: powerful CMS for Apache written in C++.
 Snap! C++ runs your CMS using binary code written in C and C++.
 The basic concept is taken from a large set of Drupal 6.x
 modules from Drupal Core and necessary 3rd party modules (we've been using
 over 220 modules on top of the Core modules.) The result is quite
 extensible as it offers a plug-in mechanism that everyone is welcome to use to
 create their own extensions.
 .
 This is the runtime package for the C++ library.

Package: snapserver-core-plugins
Section: web
Architecture: any
Depends: libsnapwebsites (= ${binary:Version}), ${shlibs:Depends},
    ${misc:Depends}, html2text, clamav, libqrencode3 (>= 3.4)
Description: Fast Websites: powerful CMS for Apache written in C++.
 Snap! C++ runs your CMS using binary code written in C and C++.
 The basic concept is taken from a large set of Drupal 6.x
 modules from Drupal Core and necessary 3rd party modules (we've been using
 over 220 modules on top of the Core modules.) The result is quite
 extensible as it offers a plug-in mechanism that everyone is welcome to use to
 create their own extensions.
 .
 This package contains required core plugins for the snapserver daemon.
 .
 html2text required for sendmail.
 clamav required for antivirus.

Package: snapserver
Section: web
Architecture: any
Depends: adduser, libsnapwebsites (= ${binary:Version}),
    snapserver-core-plugins (= ${binary:Version}), ${shlibs:Depends},
    ${misc:Depends}
Recommends: cassandra (>= 2.0.3)
Suggests: snapcgi (= ${binary:Version})
Description: Fast Websites: powerful CMS for Apache written in C++.
 Snap! C++ runs your CMS using binary code written in C and C++.
 The basic concept is taken from a large set of Drupal 6.x
 modules from Drupal Core and necessary 3rd party modules (we've been using
 over 220 modules on top of the Core modules.) The result is quite
 extensible as it offers a plug-in mechanism that everyone is welcome to use to
 create their own extensions.
 .
 This package installs the server daemon that communicates with the Cassandra server.

Package: snapcgi
Section: web
Architecture: any
Depends: libsnapwebsites (= ${binary:Version}), ${shlibs:Depends}, ${misc:Depends}
Recommends: apache2 (>=2.4)
Description: Fast Websites: powerful CMS for Apache written in C++.
 Snap! C++ runs your CMS using binary code written in C and C++.
 The basic concept is taken from a large set of Drupal 6.x
 modules from Drupal Core and necessary 3rd party modules (we've been using
 over 220 modules on top of the Core modules.) The result is quite
 extensible as it offers a plug-in mechanism that everyone is welcome to use to
 create their own extensions.
 .
 This package contains the CGI binary for use with Apache 2. It talks to the snapserver itself.

Package: snapbounce
Section: web
Architecture: any
Depends: libsnapwebsites (= ${binary:Version}), ${shlibs:Depends}, ${misc:Depends}
Suggests: snapserver (= ${binary:Version})
Recommends: mail-transport-agent
Description: Fast Websites: powerful CMS for Apache written in C++.
 Snap! C++ runs your CMS using binary code written in C and C++.
 The basic concept is taken from a large set of Drupal 6.x
 modules from Drupal Core and necessary 3rd party modules (we've been using
 over 220 modules on top of the Core modules.) The result is quite
 extensible as it offers a plug-in mechanism that everyone is welcome to use to
 create their own extensions.
 .
 This package contains a utility that works with any mail agent that can forward bounced messages to a filter.
 snapbounce adds the bounced message to the "emails" table, under "bounced".

# vim: ts=4 sw=4 et<|MERGE_RESOLUTION|>--- conflicted
+++ resolved
@@ -8,18 +8,11 @@
     libprocps3-dev, libzipios++-dev (>= 0.1.5.10m2osw1~saucy), zip, uuid-dev,
     libthrift-dev (>= 0.9.0), snapcmakemodules (>= 1.0.23.231~trusty),
     libcontrolledvars-dev (>= 1.4.15.231~trusty), libadvgetopt-dev (>= 1.0.15.231~trusty),
-<<<<<<< HEAD
-    libtld-dev (>= 1.5.1.34~trusty), libqtcassandra-dev (>= 0.5.21.137~trusty),
-    libqtserialization-dev (>= 0.1.16.348~trusty), closure-linter (>= 2.3.13),
-    libas2js-dev (>= 0.1.13.348~trusty), libssl-dev (>= 1.0.1),
-    libqrencode-dev (>= 3.4), libcsspp-dev (>= 1.0.6.51~trusty),
-    libevent-dev (>= 2.0.21)
-=======
     libtld-dev (>= 1.5.1.36~trusty), libqtcassandra-dev (>= 0.5.21.139~trusty),
     libqtserialization-dev (>= 0.1.16.350~trusty), closure-linter (>= 2.3.13),
     libas2js-dev (>= 0.1.13.350~trusty), libssl-dev (>= 1.0.1),
-    libqrencode-dev (>= 3.4), libcsspp-dev (>= 1.0.6.53~trusty)
->>>>>>> 3f1dd93f
+    libqrencode-dev (>= 3.4), libcsspp-dev (>= 1.0.6.53~trusty),
+    libevent-dev (>= 2.0.21)
 Standards-Version: 3.9.4
 Section: libs
 Homepage: http://www.snapwebsites.org/
