<<<<<<< HEAD
snapfirewall (1.1.16.0~xenial) xenial; urgency=high

  * SNAP-515: Added support for the iplock `--batch` command, which allows
    adding a huge batch of IPs via a text file.

 -- R. Douglas Barbieri <doug@dooglio.net>  Sat, 19 Nov 2016 21:08:14 -0800
=======
snapfirewall (1.1.15.1~xenial) xenial; urgency=high

  * Nightly build.

 -- Build Server <build@m2osw.com>  Sun, 20 Nov 2016 02:00:47 -0800
>>>>>>> 9a410f85

snapfirewall (1.1.15.0~xenial) xenial; urgency=high

  * SNAP-465: Fixed a test of `it` versus `end()`.

 -- Alexis Wilke <alexis@m2osw.com>  Sat, 19 Nov 2016 20:32:49 -0800

snapfirewall (1.1.14.0~xenial) xenial; urgency=high

  * SNAP-465: Removing the Fake Google jail because it does not work at all.

 -- Alexis Wilke <alexis@m2osw.com>  Sat, 19 Nov 2016 01:01:50 -0800

snapfirewall (1.1.13.0~xenial) xenial; urgency=high

  * SNAP-465: Added the telnet jail because of the Internet of Things.

 -- Alexis Wilke <alexis@m2osw.com>  Fri, 16 Nov 2016 16:38:50 -0800

snapfirewall (1.1.12.0~xenial) xenial; urgency=high

  * SNAP-465: Also allow PSH,ACK which can happen on a connection which
    gets closed quickly.
  * Tweaked the snap-apache-timeout jail further, it now has to happen
    20 times in one hour instead of a whole day.

 -- Alexis Wilke <alexis@m2osw.com>  Fri, 16 Nov 2016 10:52:50 -0800

snapfirewall (1.1.11.0~xenial) xenial; urgency=high

  * SNAP-181: Schemes of 21+ characters get an error now.
  * SNAP-517: Send a CASSANDRASTATUS message on an error in block or unblock.
    (this is a temporary fix because snap_cassandra which better handle
    reconnections in this case, see SNAP-517 for details.)

 -- Alexis Wilke <alexis@m2osw.com>  Tue, 15 Nov 2016 23:59:40 -0800

snapfirewall (1.1.10.0~xenial) xenial; urgency=high

  * SNAP-465: Actually prevents the save() from changing an entry if the
    time to block is less than the existing time block.

 -- Alexis Wilke <alexis@m2osw.com>  Mon, 14 Nov 2016 13:15:47 -0800

snapfirewall (1.1.9.0~xenial) xenial; urgency=high

  * SNAP-465: Added another dropCell(), just in case.
  * Added a couple of optimizations to avoid writes (tombstones).

 -- Alexis Wilke <alexis@m2osw.com>  Sun, 13 Nov 2016 00:20:47 -0800

snapfirewall (1.1.8.0~xenial) xenial; urgency=high

  * SNAP-465: Drop key even though the save() is expected to do it.

 -- Alexis Wilke <alexis@m2osw.com>  Sun, 13 Nov 2016 00:20:47 -0800

snapfirewall (1.1.7.0~xenial) xenial; urgency=high

  * SNAP-465: Added the "unblock-all" script so an adminstrator can remove
    all blocks in snapfirewall in one go.

 -- Alexis Wilke <alexis@m2osw.com>  Sat, 12 Nov 2016 21:26:47 -0800

snapfirewall (1.1.6.0~xenial) xenial; urgency=high

  * SNAP-465: Moved the "unwanted" call after port 22 connections since these
    are IP protected, they are generally safe.

 -- Alexis Wilke <alexis@m2osw.com>  Sat, 12 Nov 2016 18:26:47 -0800

snapfirewall (1.1.6.0~xenial) xenial; urgency=high

  * SNAP-465: Added the -w option to iptables in count-unwanted.
  * Retrieve the data just once and save it in a file, then count from that
    file (i.e. avoid an sed, make sure the counters are the same each time.)
  * Avoid counting rules with target RETURN.
  * Avoid the division by zero if HITS is zero.
  * Removed some useless sed parsing when awk does that for us already.

 -- Alexis Wilke <alexis@m2osw.com>  Sat, 12 Nov 2016 13:50:47 -0800

snapfirewall (1.1.5.1~xenial) xenial; urgency=high

  * SNAP-465: Fixed the message about the BLOCK needing "uri" and "period".
    We now made "period" optional and default to "day".

 -- Alexis Wilke <alexis@m2osw.com>  Fri, 11 Nov 2016 16:15:50 -0800

snapfirewall (1.1.5.0~xenial) xenial; urgency=high

  * SNAP-110: Added test in logrotate script to skip the postrotate in
    case snapsignal is not available anymore.

 -- Alexis Wilke <alexis@m2osw.com>  Thu, 10 Nov 2016 15:56:50 -0800

snapfirewall (1.1.4.0~xenial) xenial; urgency=high

  * SNAP-110: Fixed the --version help string to use %p for the project name.

 -- Alexis Wilke <alexis@m2osw.com>  Sun, 06 Nov 2016 20:16:48 -0700

snapfirewall (1.1.3.0~xenial) xenial; urgency=high

  * SNAP-465: Always create the iptables.log in snapfirewall.preinst.

 -- Alexis Wilke <alexis@m2osw.com>  Sat, 05 Nov 2016 23:32:47 -0700

snapfirewall (1.1.2.0~xenial) xenial; urgency=high

  * SNAP-465: The iptables.log has to be created in a preinst script.

 -- Alexis Wilke <alexis@m2osw.com>  Sat, 05 Nov 2016 23:32:47 -0700

snapfirewall (1.1.1.0~xenial) xenial; urgency=high

  * SNAP-465: Added a small command line tool to reset the fail2ban database
    and start over (very practical while you tweak your rules).

 -- Alexis Wilke <alexis@m2osw.com>  Fri, 04 Nov 2016 21:34:47 -0700

snapfirewall (1.1.0.0~xenial) xenial; urgency=high

  * SNAP-465: Added the UNBLOCK and FIREWALLSTATUS messages to the COMMANDS.
  * Bumped version as we modified the database handling in 1.0.38.

 -- Alexis Wilke <alexis@m2osw.com>  Thu, 03 Nov 2016 17:25:46 -0700

snapfirewall (1.0.38.0~xenial) xenial; urgency=high

  * SNAP-465: Added a reason parameter to the snapfirewall action.
  * Remove the old limit if there is one, only keep the latest limit of an IP.

 -- Alexis Wilke <alexis@m2osw.com>  Thu, 03 Nov 2016 17:25:46 -0700

snapfirewall (1.0.37.0~xenial) xenial; urgency=high

  * SNAP-465: Moved the RST and FIN,ACK and REJECT those invalid entries.
  * Do not block 1.x.x.x and 2.x.x.x which are now allocated.
  * Updated the iptables filter, the port may be in SPT.

 -- Alexis Wilke <alexis@m2osw.com>  Thu, 03 Nov 2016 16:48:46 -0700

snapfirewall (1.0.36.0~xenial) xenial; urgency=high

  * SNAP-465: Renamed the "ip" rows as "ip_info::..." to distinguish from time.

 -- Alexis Wilke <alexis@m2osw.com>  Thu, 03 Nov 2016 12:14:46 -0700

snapfirewall (1.0.35.0~xenial) xenial; urgency=high

  * SNAP-465: Include '[iptables] ' in the IPv6 rules.

 -- Alexis Wilke <alexis@m2osw.com>  Thu, 03 Nov 2016 11:31:46 -0700

snapfirewall (1.0.34.0~xenial) xenial; urgency=high

  * SNAP-465: Run the firewall script before the daemon gets started.

 -- Alexis Wilke <alexis@m2osw.com>  Thu, 03 Nov 2016 01:29:46 -0700

snapfirewall (1.0.33.0~xenial) xenial; urgency=high

  * SNAP-465: Enhanced the block_info_t to support saving statistics about
    each block.
  * Properly support multiple BLOCK messages with the same IP address and
    scheme: keep the longest ban time.
  * Implemented merging any scheme to the "all" scheme.
  * Make sure the IP address is considered valid before saving it.
  * Accept a "reason" parameter in the BLOCK message so we can better track
    what address does what.
  * Added support for an UNBLOCK message in case an IP address of a friendly
    gets blocked by mistake.
  * Save the time of removal of an IP with the IP as the key so we can easily
    remove that entry.
  * Fixed the process_timeout(), it had to call wakeup_next() even when no
    connection to the database exists yet.
  * We now keep information about all the IPs we ever block in the database.
    This will be useful to implement a recidive duration elongation.

 -- Alexis Wilke <alexis@m2osw.com>  Wed, 03 Nov 2016 00:45:46 -0700

snapfirewall (1.0.32.0~xenial) xenial; urgency=high

  * SNAP-465: Actually install the unwanted filter.
  * Run the firewall script in postinst so it gets updated with the latest.

 -- Alexis Wilke <alexis@m2osw.com>  Wed, 02 Oct 2016 16:32:46 -0700

snapfirewall (1.0.31.0~xenial) xenial; urgency=high

  * SNAP-465: Enhanced the order in which things are done in our firewall.
  * Removed one rule that is not necessary.
  * Added a rule to accept tcp RST requests as they ought to be.

 -- Alexis Wilke <alexis@m2osw.com>  Wed, 02 Oct 2016 15:12:46 -0700

snapfirewall (1.0.30.0~xenial) xenial; urgency=high

  * SNAP-465: Added '\d+' to the failregex of the badrequest.
  * Added a new 'unwanted' apache jail for valid requests we do not want.
  * Actually install the new count-unwanted script.
  * Removed the 'sudo' from the count-unwanted and check that we are root.
  * Made 'bc' a dependency of snapfirewall since we use it in a script.
  * Changed the BLOCK behavior, accept an undefined period as "day".

 -- Alexis Wilke <alexis@m2osw.com>  Wed, 02 Oct 2016 10:35:46 -0700

snapfirewall (1.0.30.0~xenial) xenial; urgency=high

  * SNAP-465: Changed the proxy filter, it matches whatever the method.
  * Fixed the timeout datepattern and added \d+ at the end to check the size.

 -- Alexis Wilke <alexis@m2osw.com>  Tue, 01 Nov 2016 17:25:37 -0700

snapfirewall (1.0.29.0~xenial) xenial; urgency=high

  * SNAP-465: Renamed the 3 apache filters where we redefined the failregex.
    Because it looks like .local is reserved for administrators only.

 -- Alexis Wilke <alexis@m2osw.com>  Tue, 01 Nov 2016 17:25:37 -0700

snapfirewall (1.0.28.0~xenial) xenial; urgency=high

  * SNAP-465: Fixed the failregex of the 3 new filters.
  * Removed the common.conf and fixed the date pattern.

 -- Alexis Wilke <alexis@m2osw.com>  Tue, 01 Nov 2016 17:25:37 -0700

snapfirewall (1.0.27.0~xenial) xenial; urgency=high

  * SNAP-465: Correctly spelled Restart.

 -- Alexis Wilke <alexis@m2osw.com>  Tue, 01 Nov 2016 17:25:37 -0700

snapfirewall (1.0.26.0~xenial) xenial; urgency=high

  * SNAP-465: Adding an override.conf file for fail2ban to extend the amount
    of time it takes to start and stop that thing (yeah... making it 30min.)

 -- Alexis Wilke <alexis@m2osw.com>  Tue, 01 Nov 2016 17:19:37 -0700

snapfirewall (1.0.25.0~xenial) xenial; urgency=high

  * SNAP-465: Adding the badrequest jail to the configuration.

 -- Alexis Wilke <alexis@m2osw.com>  Tue, 01 Nov 2016 16:39:37 -0700

snapfirewall (1.0.24.0~xenial) xenial; urgency=high

  * SNAP-465: Fixed the names to use 'apache' everywhere, instead of apache2.

 -- Alexis Wilke <alexis@m2osw.com>  Tue, 01 Nov 2016 16:16:37 -0700

snapfirewall (1.0.23.0~xenial) xenial; urgency=high

  * SNAP-465: Added a fix to the failregex of badbots and fakegooglebot.
  * Added a proxy fail2ban filter to block all such attempts.
  * Added a timeout fail2ban filter to block slowloris IPs.

 -- Alexis Wilke <alexis@m2osw.com>  Mon, 31 Oct 2016 18:37:47 -0700

snapfirewall (1.0.22.0~xenial) xenial; urgency=high

  * SNAP-473: Added a script to count the entries in the unwanted chain.

 -- Alexis Wilke <alexis@m2osw.com>  Mon, 31 Oct 2016 18:37:47 -0700

snapfirewall (1.0.21.0~xenial) xenial; urgency=high

  * SNAP-473: Replacing `pre-up ...` with a oneshot service.

 -- Alexis Wilke <alexis@m2osw.com>  Mon, 31 Oct 2016 12:50:47 -0700

snapfirewall (1.0.20.0~xenial) xenial; urgency=high

  * SNAP-465: Create the iptables.log file or fail2ban does not want to
    start that jail.
  * Do not attempt to reload fail2ban if not yet active when running our
    snapfirewall.postinst script.

 -- Alexis Wilke <alexis@m2osw.com>  Sun, 30 Oct 2016 23:51:49 -0700

snapfirewall (1.0.19.0~xenial) xenial; urgency=high

  * SNAP-465: postinst/postrm cleanups.
  * Properly remove the user defined snapserver.conf file if present.

 -- Alexis Wilke <alexis@m2osw.com>  Mon, 24 Oct 2016 23:48:38 -0700

snapfirewall (1.0.18.0~xenial) xenial; urgency=high

  * SNAP-465: Fixed a set of rmdir, we must make sure the directories exist.

 -- Alexis Wilke <alexis@m2osw.com>  Mon, 24 Oct 2016 16:12:38 -0700

snapfirewall (1.0.17.0~xenial) xenial; urgency=high

  * SNAP-465: Moved the LOG to /etc/log/iptables.log instead of kern.log.
  * Added a logrotate configuration file to rotate the iptables.log files.
  * Added configuration files to reban IP addresses that appear too many
    times in the iptables.log.
  * Make sure that snapfirewall starts before fail2ban if both are installed.
  * Switch the iptables jail to use "all" as the scheme.
  * Removed the "su ..." from the iptables logrotate file.
  * Turn on the Apache fail2ban rules.
  * Added a file to enable the postfix jail for fail2ban.

 -- Alexis Wilke <alexis@m2osw.com>  Fri, 21 Oct 2016 14:32:49 -0700

snapfirewall (1.0.16.0~xenial) xenial; urgency=high

  * SNAP-491: Changed Ctrl-C in the equivalent of a STOP.
  * Fixed the stop() function so it removes the messenger if not connected.
  * Restore the SIGINT signal handler after the first SIGINT received.

 -- Alexis Wilke <alexis@m2osw.com>  Wed, 20 Oct 2016 11:17:49 -0700

snapfirewall (1.0.15.0~xenial) xenial; urgency=high

  * SNAP-461: Removed "Requires=..." since all servers can run by themselves.

 -- Alexis Wilke <alexis@m2osw.com>  Wed, 19 Oct 2016 12:21:49 -0700

snapfirewall (1.0.14.0~xenial) xenial; urgency=high

  * SNAP-481: Use 1,000 as the RLIMIT_NPROC. It is per user, not process.

 -- Alexis Wilke <alexis@m2osw.com>  Sat, 15 Oct 2016 17:59:49 -0700

snapfirewall (1.0.13.0~xenial) xenial; urgency=high

  * SNAP-481: Drastically limit the number of sub-processes the snapbackend
    can create between 100 and 1,000.
  * Removed the duplicated definition of "NoNewPrivileges=...".

 -- Alexis Wilke <alexis@m2osw.com>  Sat, 15 Oct 2016 12:07:49 -0700

snapfirewall (1.0.12.0~xenial) xenial; urgency=high

  * SNAP-266: snap_child recreates snapcom messenger with thread.
  * Default is to use file logging and logging to snapcommunicator.
  * Also took out all loggingserver API and properties files.

 -- R. Douglas Barbieri <doug@dooglio.net>  Wed, 12 Oct 2016 14:49:23 -0700

snapfirewall (1.0.11.0~xenial) xenial; urgency=high

  * SNAP-355: Fixed the test for scheme validity to check in the new
    sub-directory (/etc/iplock/schemes/...)

 -- Alexis Wilke <alexis@m2osw.com>  Tue, 11 Oct 2016 15:45:37 -0700

snapfirewall (1.0.10.0~xenial) xenial; urgency=high

  * SNAP-355: Cleaned up the firewall implmentation.

 -- Alexis Wilke <alexis@m2osw.com>  Fri, 07 Oct 2016 11:31:40 -0700

snapfirewall (1.0.9.0~xenial) xenial; urgency=high

  * SNAP-110: Will output its own version instead of the libsnapwebsites one.

 -- Alexis Wilke <alexis@m2osw.com>  Fri, 07 Oct 2016 11:31:40 -0700

snapfirewall (1.0.8.0~xenial) xenial; urgency=high

  * SNAP-413: Replaced the snapcreatetables call with the NEWTABLE signal.

 -- Alexis Wilke <alexis@m2osw.com>  Mon, 26 Sep 2016 14:59:46 -0700

snapfirewall (1.0.7.0~xenial) xenial; urgency=high

  * SNAP-110: Removed the SAVEEVERYWHERE button.

 -- Alexis Wilke <alexis@m2osw.com>  Sun, 25 Sep 2016 23:59:48 -0700

snapfirewall (1.0.6.0~xenial) xenial; urgency=high

  * SNAP-110: Moved .properties files under .../logger/.

 -- Alexis Wilke <alexis@m2osw.com>  Tue, 23 Sep 2016 15:06:07 -0700

snapfirewall (1.0.5.0~xenial) xenial; urgency=high

  * SNAP-110: Bumped version to get my test system to upgrade properly.

 -- Alexis Wilke <alexis@m2osw.com>  Tue, 13 Sep 2016 11:59:22 -0700

snapfirewall (1.0.4.1~xenial) xenial; urgency=high

  * Moved firewall variable definitions into a new file: /etc/network/firewall.conf

 -- R. Douglas Barbieri <doug@dooglio.net>  Wed, 07 Sep 2016 13:01:55 -0700

snapfirewall (1.0.3.0~xenial) xenial; urgency=high

  * Try with &gt; again. The problem is that the bundle does not get updated
    on our build system without a little kick.

 -- Alexis Wilke <alexis@m2osw.com>  Tue, 23 Aug 2016 02:00:49 -0700

snapfirewall (1.0.2.0~xenial) xenial; urgency=high

  * It looks like &gt; does not work either. Reverting to > instead.

 -- Alexis Wilke <alexis@m2osw.com>  Tue, 23 Aug 2016 02:00:49 -0700

snapfirewall (1.0.1.0~xenial) xenial; urgency=high

  * Fixed the IPv6 rules, we need to allow the local network (lo).
  * Fixed the script which used &lt; instead of &gt;.

 -- Alexis Wilke <alexis@m2osw.com>  Tue, 23 Aug 2016 02:00:49 -0700

snapfirewall (1.0.0) xenial; urgency=high

  * Initial release of packaging.

 -- R. Douglas Barbieri <doug@dooglio.net>  Wed, 26 May 2016 22:49:55 -0800<|MERGE_RESOLUTION|>--- conflicted
+++ resolved
@@ -1,17 +1,15 @@
-<<<<<<< HEAD
 snapfirewall (1.1.16.0~xenial) xenial; urgency=high
 
   * SNAP-515: Added support for the iplock `--batch` command, which allows
     adding a huge batch of IPs via a text file.
 
- -- R. Douglas Barbieri <doug@dooglio.net>  Sat, 19 Nov 2016 21:08:14 -0800
-=======
+ -- R. Douglas Barbieri <doug@dooglio.net>  Sat, 19 Nov 20
+
 snapfirewall (1.1.15.1~xenial) xenial; urgency=high
 
   * Nightly build.
 
  -- Build Server <build@m2osw.com>  Sun, 20 Nov 2016 02:00:47 -0800
->>>>>>> 9a410f85
 
 snapfirewall (1.1.15.0~xenial) xenial; urgency=high
 
