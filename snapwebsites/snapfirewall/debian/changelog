<<<<<<< HEAD
snapfirewall (1.0.5.6~xenial) xenial; urgency=high
=======
snapfirewall (1.0.5.11~xenial) xenial; urgency=high
>>>>>>> 1c67b4e7

  * Nightly build.

 -- Doug Barbieri <doug@dooglio.net>  Tue, 13 Sep 2016 17:34:07 -0700

snapfirewall (1.0.5.0~xenial) xenial; urgency=high

  * SNAP-110: Bumped version to get my test system to upgrade properly.

 -- Alexis Wilke <alexis@m2osw.com>  Tue, 13 Sep 2016 11:59:22 -0700

snapfirewall (1.0.4.1~xenial) xenial; urgency=high

  * Moved firewall variable definitions into a new file: /etc/network/firewall.conf

 -- R. Douglas Barbieri <doug@dooglio.net>  Wed, 07 Sep 2016 13:01:55 -0700

snapfirewall (1.0.3.0~xenial) xenial; urgency=high

  * Try with &gt; again. The problem is that the bundle does not get updated
    on our build system without a little kick.

 -- Alexis Wilke <alexis@m2osw.com>  Tue, 23 Aug 2016 02:00:49 -0700

snapfirewall (1.0.2.0~xenial) xenial; urgency=high

  * It looks like &gt; does not work either. Reverting to > instead.

 -- Alexis Wilke <alexis@m2osw.com>  Tue, 23 Aug 2016 02:00:49 -0700

snapfirewall (1.0.1.0~xenial) xenial; urgency=high

  * Fixed the IPv6 rules, we need to allow the local network (lo).
  * Fixed the script which used &lt; instead of &gt;.

 -- Alexis Wilke <alexis@m2osw.com>  Tue, 23 Aug 2016 02:00:49 -0700

snapfirewall (1.0.0) xenial; urgency=high

  * Initial release of packaging.

 -- R. Douglas Barbieri <doug@dooglio.net>  Wed, 26 May 2016 22:49:55 -0800<|MERGE_RESOLUTION|>--- conflicted
+++ resolved
@@ -1,8 +1,4 @@
-<<<<<<< HEAD
-snapfirewall (1.0.5.6~xenial) xenial; urgency=high
-=======
 snapfirewall (1.0.5.11~xenial) xenial; urgency=high
->>>>>>> 1c67b4e7
 
   * Nightly build.
 
