<<<<<<< HEAD
snapfirewall (1.0.6.3~xenial) xenial; urgency=high
=======
snapfirewall (1.0.7.1~xenial) xenial; urgency=high
>>>>>>> e312c7a0

  * Nightly build.

 -- Build Server <build@m2osw.com>  Mon, 26 Sep 2016 02:00:46 -0700

snapfirewall (1.0.7.0~xenial) xenial; urgency=high

  * SNAP-110: Removed the SAVEEVERYWHERE button.

 -- Alexis Wilke <alexis@m2osw.com>  Sun, 25 Sep 2016 23:59:48 -0700

snapfirewall (1.0.6.0~xenial) xenial; urgency=high

  * SNAP-110: Moved .properties files under .../logger/.

 -- Alexis Wilke <alexis@m2osw.com>  Tue, 23 Sep 2016 15:06:07 -0700

snapfirewall (1.0.5.0~xenial) xenial; urgency=high

  * SNAP-110: Bumped version to get my test system to upgrade properly.

 -- Alexis Wilke <alexis@m2osw.com>  Tue, 13 Sep 2016 11:59:22 -0700

snapfirewall (1.0.4.1~xenial) xenial; urgency=high

  * Moved firewall variable definitions into a new file: /etc/network/firewall.conf

 -- R. Douglas Barbieri <doug@dooglio.net>  Wed, 07 Sep 2016 13:01:55 -0700

snapfirewall (1.0.3.0~xenial) xenial; urgency=high

  * Try with &gt; again. The problem is that the bundle does not get updated
    on our build system without a little kick.

 -- Alexis Wilke <alexis@m2osw.com>  Tue, 23 Aug 2016 02:00:49 -0700

snapfirewall (1.0.2.0~xenial) xenial; urgency=high

  * It looks like &gt; does not work either. Reverting to > instead.

 -- Alexis Wilke <alexis@m2osw.com>  Tue, 23 Aug 2016 02:00:49 -0700

snapfirewall (1.0.1.0~xenial) xenial; urgency=high

  * Fixed the IPv6 rules, we need to allow the local network (lo).
  * Fixed the script which used &lt; instead of &gt;.

 -- Alexis Wilke <alexis@m2osw.com>  Tue, 23 Aug 2016 02:00:49 -0700

snapfirewall (1.0.0) xenial; urgency=high

  * Initial release of packaging.

 -- R. Douglas Barbieri <doug@dooglio.net>  Wed, 26 May 2016 22:49:55 -0800<|MERGE_RESOLUTION|>--- conflicted
+++ resolved
@@ -1,8 +1,4 @@
-<<<<<<< HEAD
-snapfirewall (1.0.6.3~xenial) xenial; urgency=high
-=======
 snapfirewall (1.0.7.1~xenial) xenial; urgency=high
->>>>>>> e312c7a0
 
   * Nightly build.
 
