<<<<<<< HEAD
snapfirewall (1.0.5.9~xenial) xenial; urgency=high
=======
snapfirewall (1.0.5.7~xenial) xenial; urgency=high
>>>>>>> b66be2c5

  * Nightly build.

 -- Doug Barbieri <doug@dooglio.net>  Tue, 13 Sep 2016 17:34:07 -0700

snapfirewall (1.0.5.0~xenial) xenial; urgency=high

  * SNAP-110: Bumped version to get my test system to upgrade properly.

 -- Alexis Wilke <alexis@m2osw.com>  Tue, 13 Sep 2016 11:59:22 -0700

snapfirewall (1.0.4.1~xenial) xenial; urgency=high

  * Moved firewall variable definitions into a new file: /etc/network/firewall.conf

 -- R. Douglas Barbieri <doug@dooglio.net>  Wed, 07 Sep 2016 13:01:55 -0700

snapfirewall (1.0.3.0~xenial) xenial; urgency=high

  * Try with &gt; again. The problem is that the bundle does not get updated
    on our build system without a little kick.

 -- Alexis Wilke <alexis@m2osw.com>  Tue, 23 Aug 2016 02:00:49 -0700

snapfirewall (1.0.2.0~xenial) xenial; urgency=high

  * It looks like &gt; does not work either. Reverting to > instead.

 -- Alexis Wilke <alexis@m2osw.com>  Tue, 23 Aug 2016 02:00:49 -0700

snapfirewall (1.0.1.0~xenial) xenial; urgency=high

  * Fixed the IPv6 rules, we need to allow the local network (lo).
  * Fixed the script which used &lt; instead of &gt;.

 -- Alexis Wilke <alexis@m2osw.com>  Tue, 23 Aug 2016 02:00:49 -0700

snapfirewall (1.0.0) xenial; urgency=high

  * Initial release of packaging.

 -- R. Douglas Barbieri <doug@dooglio.net>  Wed, 26 May 2016 22:49:55 -0800<|MERGE_RESOLUTION|>--- conflicted
+++ resolved
@@ -1,8 +1,4 @@
-<<<<<<< HEAD
-snapfirewall (1.0.5.9~xenial) xenial; urgency=high
-=======
 snapfirewall (1.0.5.7~xenial) xenial; urgency=high
->>>>>>> b66be2c5
 
   * Nightly build.
 
