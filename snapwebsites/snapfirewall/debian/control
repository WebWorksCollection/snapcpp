--- conflicted
+++ resolved
@@ -14,17 +14,10 @@
     libtld-dev (>= 1.5.1.386~xenial),
     libxml2-utils,
     qt5-default,
-<<<<<<< HEAD
-    snapbase-dev (>= 1.0.0.71~xenial),
-    snapcmakemodules (>= 1.0.25.195~xenial),
-    snapinit (>= 1.0.0.72~xenial),
-    libsnapmanager-dev (>= 1.0.0.74~xenial),
-=======
     snapbase-dev (>= 1.0.0.72~xenial),
     snapcmakemodules (>= 1.0.25.196~xenial),
     snapinit (>= 1.0.0.73~xenial),
-    snapmanagercgi-dev (>= 1.0.0.75~xenial),
->>>>>>> 97a3df08
+    libsnapmanager-dev (>= 1.0.0.74~xenial),
     zip
 Standards-Version: 3.9.4
 Section: libs
