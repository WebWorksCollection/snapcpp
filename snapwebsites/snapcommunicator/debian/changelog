<<<<<<< HEAD
snapcommunicator (1.0.10.4~xenial) xenial; urgency=high
=======
snapcommunicator (1.0.19.2~xenial) xenial; urgency=high
>>>>>>> 1c67b4e7

  * Nightly build.

 -- Build Server <build@m2osw.com>  Thu, 22 Sep 2016 02:00:48 -0700

snapcommunicator (1.0.19.0~xenial) xenial; urgency=high

  * SNAP-443: Removed a line of debug.
  * Added an field to the communicator plugin for snapcommunicator.cgi.

 -- Alexis Wilke <alexis@m2osw.com>  Wed, 21 Sep 2016 22:45:49 -0700

snapcommunicator (1.0.18.0~xenial) xenial; urgency=high

  * Still not saving, trying to view the list of neighbors.

 -- Alexis Wilke <alexis@m2osw.com>  Wed, 21 Sep 2016 22:45:49 -0700

snapcommunicator (1.0.17.0~xenial) xenial; urgency=high

  * Adding another debug message to try to understand why the save does not
    happen.

 -- Alexis Wilke <alexis@m2osw.com>  Wed, 21 Sep 2016 22:21:49 -0700

snapcommunicator (1.0.16.0~xenial) xenial; urgency=high

  * Fixed the addr computation in snapcommunicator, I was taking the port!
  * Fixed a couple of messages.

 -- Alexis Wilke <alexis@m2osw.com>  Wed, 21 Sep 2016 21:16:49 -0700

snapcommunicator (1.0.15.0~xenial) xenial; urgency=high

  * SNAP-352: Added test to eventually see why forgetting an IP fails.

 -- Alexis Wilke <alexis@m2osw.com>  Wed, 21 Sep 2016 16:20:49 -0700

snapcommunicator (1.0.14.0~xenial) xenial; urgency=high

  * SNAP-443: Actually made the GOSSIP and remote connections use SSL when
    required to be that way.

 -- Alexis Wilke <alexis@m2osw.com>  Wed, 21 Sep 2016 12:34:49 -0700

snapcommunicator (1.0.13.0~xenial) xenial; urgency=high

  * SNAP-110: Noticed that the f_local_services string was never set.

 -- Alexis Wilke <alexis@m2osw.com>  Wed, 21 Sep 2016 11:11:49 -0700

snapcommunicator (1.0.12.0~xenial) xenial; urgency=high

  * SNAP-443: Fixed the script testing whether a key was already generated.

 -- Alexis Wilke <alexis@m2osw.com>  Fri, 20 Sep 2016 17:05:49 -0700

snapcommunicator (1.0.11.0~xenial) xenial; urgency=high

  * SNAP-443: Updated the openssl reg command to use -subj.

 -- Alexis Wilke <alexis@m2osw.com>  Fri, 20 Sep 2016 14:12:49 -0700

snapcommunicator (1.0.10.0~xenial) xenial; urgency=high

  * SNAP-110: The read_neighbors() function must also register each IP that
    it reads.

 -- Alexis Wilke <alexis@m2osw.com>  Tue, 13 Sep 2016 17:34:09 -0700

snapcommunicator (1.0.9.0~xenial) xenial; urgency=high

  * SNAP-110: Bumped version to get my test system to upgrade properly.

 -- Alexis Wilke <alexis@m2osw.com>  Tue, 13 Sep 2016 11:59:22 -0700

snapcommunicator (1.0.8.1~xenial) xenial; urgency=high

  * Trying out "--with systemd" in rules file.

 -- Doug Barbieri <doug@dooglio.net>  Mon, 05 Sep 2016 17:46:33 -0700

snapcommunicator (1.0.7.0~xenial) xenial; urgency=high

  * SNAP-168: Fixed the handling of the DISCONNECT message. We now do not
    remove a remote connnection from the list of connections saved in the
    g_snapcommunicator object. This means those connections will survive
    and attempt to reconnect at a later time, over and over again.

 -- Alexis Wilke <alexis@m2osw.com>  Thu, 08 Sep 2016 09:19:39 -0700

snapcommunicator (1.0.6.0~xenial) xenial; urgency=high

  * Added a few more TRACE messages.

 -- Alexis Wilke <alexis@m2osw.com>  Wed, 07 Sep 2016 09:52:43 -0700

snapcommunicator (1.0.5.0~xenial) xenial; urgency=high

  * Trying without a couple of get name because it looks like it fails.

 -- Alexis Wilke <alexis@m2osw.com>  Wed, 07 Sep 2016 09:52:43 -0700

snapcommunicator (1.0.4.0~xenial) xenial; urgency=high

  * Added some tracing in snapcommunicator to try to understand what happens.

 -- Alexis Wilke <alexis@m2osw.com>  Wed, 07 Sep 2016 09:52:43 -0700

snapcommunicator (1.0.3.0~xenial) xenial; urgency=high

  * Fixed bug with broadcasting messages across various snapcommunicator.

 -- Alexis Wilke <alexis@m2osw.com>  Mon, 22 Aug 2016 02:00:52 -0700

snapcommunicator (1.0.2.0~xenial) xenial; urgency=high

  * SEGFAULT fix by Alexis.

 -- Doug Barbieri <doug@dooglio.net>  Wed, 10 Aug 2016 17:48:40 -0700

snapcommunicator (1.0.1.1~xenial) xenial; urgency=high

  * Now no longer depends on snapinit.

 -- Doug Barbieri <doug@dooglio.net>  Sun, 07 Aug 2016 18:48:34 -0700

snapcommunicator (1.0.0) xenial; urgency=high

  * Initial release of packaging.

 -- R. Douglas Barbieri <doug@dooglio.net>  Wed, 26 May 2016 22:49:55 -0800<|MERGE_RESOLUTION|>--- conflicted
+++ resolved
@@ -1,8 +1,4 @@
-<<<<<<< HEAD
-snapcommunicator (1.0.10.4~xenial) xenial; urgency=high
-=======
 snapcommunicator (1.0.19.2~xenial) xenial; urgency=high
->>>>>>> 1c67b4e7
 
   * Nightly build.
 
