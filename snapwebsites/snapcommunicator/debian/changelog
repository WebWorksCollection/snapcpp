<<<<<<< HEAD
snapcommunicator (1.0.26.1~xenial) xenial; urgency=high

  * Nightly build.

 -- Doug Barbieri <doug@dooglio.net>  Sun, 25 Sep 2016 20:46:47 -0700
=======
snapcommunicator (1.0.27.1~xenial) xenial; urgency=high

  * Nightly build.

 -- Build Server <build@m2osw.com>  Mon, 26 Sep 2016 02:00:46 -0700

snapcommunicator (1.0.27.0~xenial) xenial; urgency=high

  * SNAP-427: Added a transmission_report parameter that we can use at least
    on failures and send a TRANSMISSIONREPORT to the sender so they know what
    happened.

 -- Alexis Wilke <alexis@m2osw.com>  Sun, 25 Sep 2016 23:37:49 -0700
>>>>>>> e312c7a0

snapcommunicator (1.0.26.0~xenial) xenial; urgency=high

  * SNAP-438: Removed the error state if the .service does not mention
    the tun0 interface.

 -- Alexis Wilke <alexis@m2osw.com>  Sun, 25 Sep 2016 17:49:49 -0700

snapcommunicator (1.0.25.0~xenial) xenial; urgency=high

  * SNAP-289: Removed obj->enum_name::enum_value so Coverity is happy.

 -- Alexis Wilke <alexis@m2osw.com>  Thu, 23 Sep 2016 18:56:48 -0700

snapcommunicator (1.0.24.0~xenial) xenial; urgency=high

  * SNAP-110: Fixed up other configuration file installation.

 -- Alexis Wilke <alexis@m2osw.com>  Thu, 23 Sep 2016 16:52:48 -0700

snapcommunicator (1.0.23.0~xenial) xenial; urgency=high

  * SNAP-110: Bump version again to make sure I can make it work on my VMs.

 -- Alexis Wilke <alexis@m2osw.com>  Thu, 23 Sep 2016 16:00:48 -0700

snapcommunicator (1.0.22.0~xenial) xenial; urgency=high

  * SNAP-443: Moving the logger properties to sub-directory logger/.

 -- Alexis Wilke <alexis@m2osw.com>  Thu, 23 Sep 2016 14:00:48 -0700

snapcommunicator (1.0.21.0~xenial) xenial; urgency=high

  * SNAP-443: Properly purge the SSL files on removal.

 -- Alexis Wilke <alexis@m2osw.com>  Thu, 23 Sep 2016 11:00:48 -0700

snapcommunicator (1.0.20.0~xenial) xenial; urgency=high

  * SNAP-443: Applied a fix to correct the ssl directory ownership.

 -- Alexis Wilke <alexis@m2osw.com>  Thu, 22 Sep 2016 02:00:48 -0700

snapcommunicator (1.0.19.0~xenial) xenial; urgency=high

  * SNAP-443: Removed a line of debug.
  * Added an field to the communicator plugin for snapcommunicator.cgi.

 -- Alexis Wilke <alexis@m2osw.com>  Wed, 21 Sep 2016 22:45:49 -0700

snapcommunicator (1.0.18.0~xenial) xenial; urgency=high

  * Still not saving, trying to view the list of neighbors.

 -- Alexis Wilke <alexis@m2osw.com>  Wed, 21 Sep 2016 22:45:49 -0700

snapcommunicator (1.0.17.0~xenial) xenial; urgency=high

  * Adding another debug message to try to understand why the save does not
    happen.

 -- Alexis Wilke <alexis@m2osw.com>  Wed, 21 Sep 2016 22:21:49 -0700

snapcommunicator (1.0.16.0~xenial) xenial; urgency=high

  * Fixed the addr computation in snapcommunicator, I was taking the port!
  * Fixed a couple of messages.

 -- Alexis Wilke <alexis@m2osw.com>  Wed, 21 Sep 2016 21:16:49 -0700

snapcommunicator (1.0.15.0~xenial) xenial; urgency=high

  * SNAP-352: Added test to eventually see why forgetting an IP fails.

 -- Alexis Wilke <alexis@m2osw.com>  Wed, 21 Sep 2016 16:20:49 -0700

snapcommunicator (1.0.14.0~xenial) xenial; urgency=high

  * SNAP-443: Actually made the GOSSIP and remote connections use SSL when
    required to be that way.

 -- Alexis Wilke <alexis@m2osw.com>  Wed, 21 Sep 2016 12:34:49 -0700

snapcommunicator (1.0.13.0~xenial) xenial; urgency=high

  * SNAP-110: Noticed that the f_local_services string was never set.

 -- Alexis Wilke <alexis@m2osw.com>  Wed, 21 Sep 2016 11:11:49 -0700

snapcommunicator (1.0.12.0~xenial) xenial; urgency=high

  * SNAP-443: Fixed the script testing whether a key was already generated.

 -- Alexis Wilke <alexis@m2osw.com>  Fri, 20 Sep 2016 17:05:49 -0700

snapcommunicator (1.0.11.0~xenial) xenial; urgency=high

  * SNAP-443: Updated the openssl reg command to use -subj.

 -- Alexis Wilke <alexis@m2osw.com>  Fri, 20 Sep 2016 14:12:49 -0700

snapcommunicator (1.0.10.0~xenial) xenial; urgency=high

  * SNAP-110: The read_neighbors() function must also register each IP that
    it reads.

 -- Alexis Wilke <alexis@m2osw.com>  Tue, 13 Sep 2016 17:34:09 -0700

snapcommunicator (1.0.9.0~xenial) xenial; urgency=high

  * SNAP-110: Bumped version to get my test system to upgrade properly.

 -- Alexis Wilke <alexis@m2osw.com>  Tue, 13 Sep 2016 11:59:22 -0700

snapcommunicator (1.0.8.1~xenial) xenial; urgency=high

  * Trying out "--with systemd" in rules file.

 -- Doug Barbieri <doug@dooglio.net>  Mon, 05 Sep 2016 17:46:33 -0700

snapcommunicator (1.0.7.0~xenial) xenial; urgency=high

  * SNAP-168: Fixed the handling of the DISCONNECT message. We now do not
    remove a remote connnection from the list of connections saved in the
    g_snapcommunicator object. This means those connections will survive
    and attempt to reconnect at a later time, over and over again.

 -- Alexis Wilke <alexis@m2osw.com>  Thu, 08 Sep 2016 09:19:39 -0700

snapcommunicator (1.0.6.0~xenial) xenial; urgency=high

  * Added a few more TRACE messages.

 -- Alexis Wilke <alexis@m2osw.com>  Wed, 07 Sep 2016 09:52:43 -0700

snapcommunicator (1.0.5.0~xenial) xenial; urgency=high

  * Trying without a couple of get name because it looks like it fails.

 -- Alexis Wilke <alexis@m2osw.com>  Wed, 07 Sep 2016 09:52:43 -0700

snapcommunicator (1.0.4.0~xenial) xenial; urgency=high

  * Added some tracing in snapcommunicator to try to understand what happens.

 -- Alexis Wilke <alexis@m2osw.com>  Wed, 07 Sep 2016 09:52:43 -0700

snapcommunicator (1.0.3.0~xenial) xenial; urgency=high

  * Fixed bug with broadcasting messages across various snapcommunicator.

 -- Alexis Wilke <alexis@m2osw.com>  Mon, 22 Aug 2016 02:00:52 -0700

snapcommunicator (1.0.2.0~xenial) xenial; urgency=high

  * SEGFAULT fix by Alexis.

 -- Doug Barbieri <doug@dooglio.net>  Wed, 10 Aug 2016 17:48:40 -0700

snapcommunicator (1.0.1.1~xenial) xenial; urgency=high

  * Now no longer depends on snapinit.

 -- Doug Barbieri <doug@dooglio.net>  Sun, 07 Aug 2016 18:48:34 -0700

snapcommunicator (1.0.0) xenial; urgency=high

  * Initial release of packaging.

 -- R. Douglas Barbieri <doug@dooglio.net>  Wed, 26 May 2016 22:49:55 -0800<|MERGE_RESOLUTION|>--- conflicted
+++ resolved
@@ -1,10 +1,3 @@
-<<<<<<< HEAD
-snapcommunicator (1.0.26.1~xenial) xenial; urgency=high
-
-  * Nightly build.
-
- -- Doug Barbieri <doug@dooglio.net>  Sun, 25 Sep 2016 20:46:47 -0700
-=======
 snapcommunicator (1.0.27.1~xenial) xenial; urgency=high
 
   * Nightly build.
@@ -18,7 +11,6 @@
     happened.
 
  -- Alexis Wilke <alexis@m2osw.com>  Sun, 25 Sep 2016 23:37:49 -0700
->>>>>>> e312c7a0
 
 snapcommunicator (1.0.26.0~xenial) xenial; urgency=high
 
