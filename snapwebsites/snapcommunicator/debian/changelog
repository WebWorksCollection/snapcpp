--- conflicted
+++ resolved
@@ -1,16 +1,8 @@
-<<<<<<< HEAD
-snapcommunicator (1.0.47.1~xenial) xenial; urgency=high
+snapcommunicator (1.0.47.3~xenial) xenial; urgency=high
 
   * Nightly build.
 
- -- Doug Barbieri <doug@dooglio.net>  Thu, 10 Nov 2016 20:21:22 -0800
-=======
-snapcommunicator (1.0.47.3~xenial) xenial; urgency=high
-
-  * Nightly build.
-
  -- Build Server <build@m2osw.com>  Fri, 11 Nov 2016 02:00:49 -0800
->>>>>>> 798c1f99
 
 snapcommunicator (1.0.47.0~xenial) xenial; urgency=high
 
