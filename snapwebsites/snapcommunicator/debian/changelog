--- conflicted
+++ resolved
@@ -1,8 +1,4 @@
-<<<<<<< HEAD
-snapcommunicator (1.0.46.4~xenial) xenial; urgency=high
-=======
 snapcommunicator (1.0.47.0~xenial) xenial; urgency=high
->>>>>>> 6df43eae
 
   * SNAP-110: Added test in logrotate script to skip the postrotate in
     case snapsignal is not available anymore.
