--- conflicted
+++ resolved
@@ -1,8 +1,4 @@
-<<<<<<< HEAD
-snapcommunicator (1.0.35.9~xenial) xenial; urgency=high
-=======
 snapcommunicator (1.0.36.0~xenial) xenial; urgency=high
->>>>>>> ed5d711e
 
   * SNAP-491: Changed Ctrl-C in the equivalent of a STOP.
   * Added a snapstop tool to send the Ctrl-C (SIGINT) and Term (SIGTERM).
