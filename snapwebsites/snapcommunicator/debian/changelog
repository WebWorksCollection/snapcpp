--- conflicted
+++ resolved
@@ -1,8 +1,4 @@
-<<<<<<< HEAD
-snapcommunicator (1.0.48.6~xenial) xenial; urgency=high
-=======
 snapcommunicator (1.0.48.13~xenial) xenial; urgency=high
->>>>>>> 47ff24b7
 
   * Nightly build.
 
