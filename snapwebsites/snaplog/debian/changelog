--- conflicted
+++ resolved
@@ -1,10 +1,3 @@
-<<<<<<< HEAD
-snaplog (1.0.5.6~xenial) xenial; urgency=high
-
-  * Nightly build.
-
- -- Build Server <build@m2osw.com>  Wed, 19 Oct 2016 13:36:07 -0700
-=======
 snaplog (1.0.6.0~xenial) xenial; urgency=high
 
   * SNAP-491: Changed Ctrl-C in the equivalent of a STOP.
@@ -12,7 +5,6 @@
   * Restore the SIGINT signal handler after the first SIGINT received.
 
  -- Alexis Wilke <alexis@m2osw.com>  Wed, 20 Oct 2016 11:17:49 -0700
->>>>>>> ed5d711e
 
 snaplog (1.0.5.0~xenial) xenial; urgency=high
 
@@ -28,12 +20,6 @@
   * Recovers properly when mysql goes down and comes back up.
 
  -- R. Douglas Barbieri <doug@dooglio.net>  Fri, 14 Oct 2016 20:47:37 -0700
-
-snaplog (1.0.3.1~xenial) xenial; urgency=high
-
-  * Nightly build.
-
- -- Build Server <build@m2osw.com>  Mon, 17 Oct 2016 02:00:48 -0700
 
 snaplog (1.0.3.0~xenial) xenial; urgency=high
 
