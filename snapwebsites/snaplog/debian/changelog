<<<<<<< HEAD
snaplog (1.0.5.4~xenial) xenial; urgency=high
=======
snaplog (1.0.5.6~xenial) xenial; urgency=high
>>>>>>> b83587d4

  * Nightly build.

 -- Build Server <build@m2osw.com>  Wed, 19 Oct 2016 13:36:07 -0700

snaplog (1.0.5.0~xenial) xenial; urgency=high

  * SNAP-461: Removed "Requires=..." since all servers can run by themselves.

 -- Alexis Wilke <alexis@m2osw.com>  Wed, 19 Oct 2016 12:21:49 -0700

snaplog (1.0.4.0~xenial) xenial; urgency=high

  * SNAP-266: Added support for mysql.
  * Fixed errors in bundle-snaplog.xml and shortened timeout.
  * Fixed timer exception.
  * Recovers properly when mysql goes down and comes back up.

 -- R. Douglas Barbieri <doug@dooglio.net>  Fri, 14 Oct 2016 20:47:37 -0700

snaplog (1.0.3.1~xenial) xenial; urgency=high

  * Nightly build.

 -- Build Server <build@m2osw.com>  Mon, 17 Oct 2016 02:00:48 -0700

snaplog (1.0.3.0~xenial) xenial; urgency=high

  * SNAP-481: Use 1,000 as the RLIMIT_NPROC. It is per user, not process.

 -- Alexis Wilke <alexis@m2osw.com>  Sat, 15 Oct 2016 17:59:49 -0700

snaplog (1.0.2.0~xenial) xenial; urgency=high

  * SNAP-481: Drastically limit the number of sub-processes the snapbackend
    can create between 100 and 1,000.

 -- Alexis Wilke <alexis@m2osw.com>  Sat, 15 Oct 2016 12:07:49 -0700

snaplog (1.0.1.0~xenial) xenial; urgency=high

  * SNAP-266: snaplog service is not "snaplogd."

 -- R. Douglas Barbieri <doug@dooglio.net>  Tue, 11 Oct 2016 15:36:28 -0700

snaplog (1.0.0.0) xenial; urgency=high

  * Initial release of packaging for snaplog. 

 -- R. Douglas Barbieri <doug@dooglio.net>  Sun, 9 Oct 2016 12:29:00 -0700<|MERGE_RESOLUTION|>--- conflicted
+++ resolved
@@ -1,8 +1,4 @@
-<<<<<<< HEAD
-snaplog (1.0.5.4~xenial) xenial; urgency=high
-=======
 snaplog (1.0.5.6~xenial) xenial; urgency=high
->>>>>>> b83587d4
 
   * Nightly build.
 
