--- conflicted
+++ resolved
@@ -1,8 +1,4 @@
-<<<<<<< HEAD
-snaplog (1.0.9.4~xenial) xenial; urgency=high
-=======
 snaplog (1.0.10.0~xenial) xenial; urgency=high
->>>>>>> 6df43eae
 
   * SNAP-110: CRON script must be smart enough to not execute if the snaplog
     package was removed (opposed to purge).
