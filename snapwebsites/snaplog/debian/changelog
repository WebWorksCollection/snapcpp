<<<<<<< HEAD
snaplog (1.0.10.35~xenial) xenial; urgency=high
=======
snaplog (1.0.10.42~xenial) xenial; urgency=high
>>>>>>> 47ff24b7

  * Nightly build.

 -- Build Server <build@m2osw.com>  Fri, 11 Nov 2016 02:00:50 -0800

snaplog (1.0.10.0~xenial) xenial; urgency=high

  * SNAP-110: CRON script must be smart enough to not execute if the snaplog
    package was removed (opposed to purge).
  * Added test in logrotate script to skip the postrotate in
    case snapsignal is not available anymore.

 -- Alexis Wilke <alexis@m2osw.com>  Thu, 10 Nov 2016 15:56:50 -0800

snaplog (1.0.9.0~xenial) xenial; urgency=high

  * SNAP-110: Fixed the --version help string to use %p for the project name.
  * Now the --version exit(0) instead of exit(1).

 -- Alexis Wilke <alexis@m2osw.com>  Sun, 06 Nov 2016 20:16:48 -0700

snaplog (1.0.8.0~xenial) xenial; urgency=high

  * SNAP-465: postinst/postrm cleanups.
  * Properly remove the user defined snapserver.conf file if present.
  * Added the missing removal of the snalog.service file in postrm.

 -- Alexis Wilke <alexis@m2osw.com>  Mon, 24 Oct 2016 23:48:38 -0700

snaplog (1.0.7.0~xenial) xenial; urgency=high

  * SNAP-465: Added a file to enable the postfix jail for fail2ban.

 -- Alexis Wilke <alexis@m2osw.com>  Sun, 23 Oct 2016 17:39:38 -0700

snaplog (1.0.6.0~xenial) xenial; urgency=high

  * SNAP-491: Changed Ctrl-C in the equivalent of a STOP.
  * Fixed the stop() function so it removes the messenger if not connected.
  * Restore the SIGINT signal handler after the first SIGINT received.

 -- Alexis Wilke <alexis@m2osw.com>  Wed, 20 Oct 2016 11:17:49 -0700

snaplog (1.0.5.0~xenial) xenial; urgency=high

  * SNAP-461: Removed "Requires=..." since all servers can run by themselves.

 -- Alexis Wilke <alexis@m2osw.com>  Wed, 19 Oct 2016 12:21:49 -0700

snaplog (1.0.4.0~xenial) xenial; urgency=high

  * SNAP-266: Added support for mysql.
  * Fixed errors in bundle-snaplog.xml and shortened timeout.
  * Fixed timer exception.
  * Recovers properly when mysql goes down and comes back up.

 -- R. Douglas Barbieri <doug@dooglio.net>  Fri, 14 Oct 2016 20:47:37 -0700

snaplog (1.0.3.0~xenial) xenial; urgency=high

  * SNAP-481: Use 1,000 as the RLIMIT_NPROC. It is per user, not process.

 -- Alexis Wilke <alexis@m2osw.com>  Sat, 15 Oct 2016 17:59:49 -0700

snaplog (1.0.2.0~xenial) xenial; urgency=high

  * SNAP-481: Drastically limit the number of sub-processes the snapbackend
    can create between 100 and 1,000.

 -- Alexis Wilke <alexis@m2osw.com>  Sat, 15 Oct 2016 12:07:49 -0700

snaplog (1.0.1.0~xenial) xenial; urgency=high

  * SNAP-266: snaplog service is not "snaplogd."

 -- R. Douglas Barbieri <doug@dooglio.net>  Tue, 11 Oct 2016 15:36:28 -0700

snaplog (1.0.0.0) xenial; urgency=high

  * Initial release of packaging for snaplog. 

 -- R. Douglas Barbieri <doug@dooglio.net>  Sun, 9 Oct 2016 12:29:00 -0700<|MERGE_RESOLUTION|>--- conflicted
+++ resolved
@@ -1,8 +1,4 @@
-<<<<<<< HEAD
-snaplog (1.0.10.35~xenial) xenial; urgency=high
-=======
 snaplog (1.0.10.42~xenial) xenial; urgency=high
->>>>>>> 47ff24b7
 
   * Nightly build.
 
