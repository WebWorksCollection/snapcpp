--- conflicted
+++ resolved
@@ -1,11 +1,10 @@
-<<<<<<< HEAD
-snaplog (1.0.2.6~xenial) xenial; urgency=high
+snaplog (1.0.4.1~xenial) xenial; urgency=high
 
   * Nightly build.
 
  -- Doug Barbieri <doug@dooglio.net>  Sun, 16 Oct 2016 11:48:16 -0700
 
-snaplog (1.0.2.5~xenial) xenial; urgency=high
+snaplog (1.0.4.0~xenial) xenial; urgency=high
 
   * SNAP-266: Added support for mysql.
   * Fixed errors in bundle-snaplog.xml and shortened timeout.
@@ -14,10 +13,7 @@
 
  -- R. Douglas Barbieri <doug@dooglio.net>  Fri, 14 Oct 2016 20:47:37 -0700
 
-snaplog (1.0.1.5~xenial) xenial; urgency=high
-=======
 snaplog (1.0.3.1~xenial) xenial; urgency=high
->>>>>>> 575990e8
 
   * Nightly build.
 
