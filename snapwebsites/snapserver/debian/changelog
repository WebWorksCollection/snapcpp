--- conflicted
+++ resolved
@@ -1,8 +1,4 @@
-<<<<<<< HEAD
-snapserver (1.0.2.6~xenial) xenial; urgency=high
-=======
 snapserver (1.0.5.3~xenial) xenial; urgency=high
->>>>>>> 1c67b4e7
 
   * Nightly build.
 
