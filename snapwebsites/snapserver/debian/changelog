--- conflicted
+++ resolved
@@ -1,8 +1,4 @@
-<<<<<<< HEAD
-snapserver (1.0.17.51~xenial) xenial; urgency=high
-=======
 snapserver (1.0.17.58~xenial) xenial; urgency=high
->>>>>>> 47ff24b7
 
   * Nightly build.
 
