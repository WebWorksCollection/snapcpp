--- conflicted
+++ resolved
@@ -1,8 +1,4 @@
-<<<<<<< HEAD
-snapserver (1.0.17.48~xenial) xenial; urgency=high
-=======
 snapserver (1.0.17.49~xenial) xenial; urgency=high
->>>>>>> b419296f
 
   * Nightly build.
 
