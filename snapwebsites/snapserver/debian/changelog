--- conflicted
+++ resolved
@@ -1,8 +1,4 @@
-<<<<<<< HEAD
-snapserver (1.0.14.4~xenial) xenial; urgency=high
-=======
 snapserver (1.0.14.6~xenial) xenial; urgency=high
->>>>>>> b83587d4
 
   * Nightly build.
 
