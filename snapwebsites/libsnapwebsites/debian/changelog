--- conflicted
+++ resolved
@@ -1,27 +1,12 @@
-<<<<<<< HEAD
-libsnapwebsites (1.1.65.1~xenial) xenial; urgency=high
+libsnapwebsites (1.1.64.11~xenial) xenial; urgency=high
 
   * Nightly build.
 
- -- Doug Barbieri <doug@dooglio.net>  Sun, 11 Dec 2016 12:53:36 -0800
+ -- Build Server <build@m2osw.com>  Sun, 11 Dec 2016 02:00:43 -0800
 
 libsnapwebsites (1.1.65.0~xenial) xenial; urgency=high
 
-  * SNAP-258: Added stacktracing ability to exception base if from QtCassandra.
-
- -- R. Douglas Barbieri <doug@dooglio.net>  Sun, 11 Dec 2016 10:55:21 -0800
-
-libsnapwebsites (1.1.64.13~xenial) xenial; urgency=high
-=======
-libsnapwebsites (1.1.65.3~xenial) xenial; urgency=high
->>>>>>> b419296f
-
-  * Nightly build.
-
- -- Build Server <build@m2osw.com>  Sun, 11 Dec 2016 02:00:43 -0800
-
-libsnapwebsites (1.1.65.0~xenial) xenial; urgency=high
-
+  * SNAP-258: Added stacktracing ability to exception base if from QtCassandra. (Doug Barbieri)
   * SNAP-529: backend would crash because it could receive a PING before being
     ready.
 
