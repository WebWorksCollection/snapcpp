--- conflicted
+++ resolved
@@ -1,20 +1,12 @@
-<<<<<<< HEAD
-libsnapwebsites (1.1.21.0~xenial) xenial; urgency=high
+libsnapwebsites (1.1.22.0~xenial) xenial; urgency=high
 
   * SNAP-355: To really broadcast to all computers, I have to set the
     service to "*". Setting just the server that way allows for broadcasting
     only if the service in not running locally.
 
  -- Alexis Wilke <alexis@m2osw.com>  Tue, 11 Oct 2016 15:44:47 -0700
-=======
-libsnapwebsites (1.1.20.2~xenial) xenial; urgency=high
 
-  * Nightly build.
-
- -- Build Server <build@m2osw.com>  Tue, 11 Oct 2016 10:58:53 -0700
->>>>>>> ff578cb3
-
-libsnapwebsites (1.1.20.1~xenial) xenial; urgency=high
+libsnapwebsites (1.1.21.0~xenial) xenial; urgency=high
 
   * SNAP-266: Added call to destructorImpl().
 
