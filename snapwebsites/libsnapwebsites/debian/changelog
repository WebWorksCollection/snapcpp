--- conflicted
+++ resolved
@@ -1,8 +1,4 @@
-<<<<<<< HEAD
 libsnapwebsites (1.1.16.1~xenial) xenial; urgency=high
-=======
-libsnapwebsites (1.1.15.4~xenial) xenial; urgency=high
->>>>>>> 5eb15081
 
   * Nightly build.
 
