--- conflicted
+++ resolved
@@ -1,18 +1,3 @@
-<<<<<<< HEAD
-libsnapwebsites (1.1.5.2~xenial) xenial; urgency=high
-
-  * Nightly build.
-
- -- Doug Barbieri <doug@dooglio.net>  Thu, 22 Sep 2016 13:48:57 -0700
-
-libsnapwebsites (1.1.5.1~xenial) xenial; urgency=high
-
-  * SNAP-440: Added SSL support for Cassandra.
-
- -- R. Douglas Barbieri <doug@dooglio.net>  Wed, 21 Sep 2016 16:58:03 -0700
-
-libsnapwebsites (1.1.4.5~xenial) xenial; urgency=high
-=======
 libsnapwebsites (1.1.12.2~xenial) xenial; urgency=high
 
   * Nightly build.
@@ -66,6 +51,12 @@
 
  -- Alexis Wilke <alexis@m2osw.com>  Fri, 20 Sep 2016 21:08:49 -0700
 
+libsnapwebsites (1.1.5.1~xenial) xenial; urgency=high
+
+  * SNAP-440: Added SSL support for Cassandra.
+
+ -- R. Douglas Barbieri <doug@dooglio.net>  Wed, 21 Sep 2016 16:58:03 -0700
+
 libsnapwebsites (1.1.5.0~xenial) xenial; urgency=high
 
   * SNAP-447: Create a function to send OpenSSL errors to our log.
@@ -73,7 +64,6 @@
  -- Alexis Wilke <alexis@m2osw.com>  Fri, 20 Sep 2016 17:05:49 -0700
 
 libsnapwebsites (1.1.4.8~xenial) xenial; urgency=high
->>>>>>> 1c67b4e7
 
   * Nightly build.
 
