<<<<<<< HEAD
snapbackup (1.0.0.4~xenial) xenial; urgency=high
=======
snapbackup (1.0.1.0~xenial) xenial; urgency=high
>>>>>>> 6df43eae

  * SNAP-110: CRON script must be smart enough to not execute if the snapbackup
    package was removed (opposed to purge).

 -- Alexis Wilke <alexis@m2osw.com>  Thu, 10 Nov 2016 15:56:50 -0800

snapbackup (1.0.0.0~xenial) xenial; urgency=high

  * SNAP-110: Fixed the --version help string to use %p for the project name.
  * Bumped version 1.0 since this actually works as expected.

 -- Alexis Wilke <alexis@m2osw.com>  Sun, 06 Nov 2016 20:16:48 -0700

snapbackup (0.1.5.0~xenial) xenial; urgency=high

  * SNAP-440: Removed add_ssl_keys() method and replaced with parameter to
    QCassandraSession::connect() method.

 -- R. Douglas Barbieri <doug@dooglio.net>  Thu, 29 Sep 2016 12:47:27 -0700

snapbackup (0.1.4.1~xenial) xenial; urgency=high

  * SNAP-440: Added SSL support for Cassandra.

 -- R. Douglas Barbieri <doug@dooglio.net>  Wed, 21 Sep 2016 16:57:39 -0700

snapbackup (0.1.3.0~xenial) xenial; urgency=high

  * SNAP-110: Bumped version to get my test system to upgrade properly.

 -- Alexis Wilke <alexis@m2osw.com>  Tue, 13 Sep 2016 11:59:22 -0700

snapbackup (0.1.2.0~xenial) xenial; urgency=high

  * Added compression to the backup script.

 -- Alexis Wilke <alexis@m2osw.com>  Thu, 25 Aug 2016 02:00:50 -0700

snapbackup (0.1.1) xenial; urgency=high

  * Initial release of packaging for snapbackup. It has been moved out of
    the snapwebsites project.

 -- R. Douglas Barbieri <doug@dooglio.net>  Fri, 20 May 2016 17:07:48 -0700<|MERGE_RESOLUTION|>--- conflicted
+++ resolved
@@ -1,8 +1,4 @@
-<<<<<<< HEAD
-snapbackup (1.0.0.4~xenial) xenial; urgency=high
-=======
 snapbackup (1.0.1.0~xenial) xenial; urgency=high
->>>>>>> 6df43eae
 
   * SNAP-110: CRON script must be smart enough to not execute if the snapbackup
     package was removed (opposed to purge).
