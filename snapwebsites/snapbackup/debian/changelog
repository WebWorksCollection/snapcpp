--- conflicted
+++ resolved
@@ -1,8 +1,4 @@
-<<<<<<< HEAD
-snapbackup (0.1.5.34~xenial) xenial; urgency=high
-=======
 snapbackup (0.1.5.36~xenial) xenial; urgency=high
->>>>>>> b83587d4
 
   * Nightly build.
 
