Source: snapbackup
Priority: extra
Maintainer: R. Douglas Barbieri <doug@dooglio.net>
Build-Depends: cmake,
    debhelper,
    libadvgetopt-dev (>= 1.1.3.11~xenial),
    libqt5webkit5-dev,
    libqtcassandra-dev (>= 0.6.7.2~xenial),
    libqtserialization-dev (>= 0.1.17.23~xenial),
    libsnapmanager-dev (>= 1.1.14.4~xenial),
    libsnapwebsites-dev (>= 1.1.16.7~xenial),
    libxml2-utils,
<<<<<<< HEAD
    qt5base-dev,
    snapcmakemodules (>= 1.0.26.7~xenial),
=======
    qt5-default,
    snapcmakemodules (>= 1.0.27.11~xenial),
>>>>>>> 10d4b600
    zip
Standards-Version: 3.9.4
Section: admin
Homepage: http://www.snapwebsites.org/
Vcs-Git: git://git.code.sf.net/p/snapcpp/code
Vcs-Browser: http://sourceforge.net/p/snapcpp/code/ci/master/tree/snapwebsites

Package: snapbackup
Section: admin
Architecture: any
Depends: ${shlibs:Depends}, ${misc:Depends}, libqt5sql5-sqlite
Suggests: cassandra (>= 3.0.0)
Description: Fast Websites: powerful CMS for Apache written in C++.
 Snap! C++ runs your CMS using binary code written in C and C++.
 The basic concept is taken from a large set of Drupal 6.x
 modules from Drupal Core and necessary 3rd party modules (we've been using
 over 220 modules on top of the Core modules.) The result is quite
 extensible as it offers a plug-in mechanism that everyone is welcome to use to
 create their own extensions.
 .
 This package contains the backup/restore utility that interfaces directly
 with a Cassandra database backend.

# vim: ts=4 sw=4 et<|MERGE_RESOLUTION|>--- conflicted
+++ resolved
@@ -10,13 +10,8 @@
     libsnapmanager-dev (>= 1.1.14.4~xenial),
     libsnapwebsites-dev (>= 1.1.16.7~xenial),
     libxml2-utils,
-<<<<<<< HEAD
     qt5base-dev,
-    snapcmakemodules (>= 1.0.26.7~xenial),
-=======
-    qt5-default,
     snapcmakemodules (>= 1.0.27.11~xenial),
->>>>>>> 10d4b600
     zip
 Standards-Version: 3.9.4
 Section: admin
