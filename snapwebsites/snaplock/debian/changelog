--- conflicted
+++ resolved
@@ -1,8 +1,4 @@
-<<<<<<< HEAD
-snaplock (1.0.3.2~xenial) xenial; urgency=high
-=======
 snaplock (1.0.3.4~xenial) xenial; urgency=high
->>>>>>> 5eb15081
 
   * Nightly build.
 
