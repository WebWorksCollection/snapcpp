--- conflicted
+++ resolved
@@ -1,8 +1,4 @@
-<<<<<<< HEAD
-snaplock (1.0.6.8~xenial) xenial; urgency=high
-=======
 snaplock (1.0.8.1~xenial) xenial; urgency=high
->>>>>>> 575990e8
 
   * Nightly build.
 
