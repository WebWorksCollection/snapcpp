--- conflicted
+++ resolved
@@ -1,8 +1,4 @@
-<<<<<<< HEAD
-snaplock (1.0.13.32~xenial) xenial; urgency=high
-=======
 snaplock (1.0.13.33~xenial) xenial; urgency=high
->>>>>>> b419296f
 
   * Nightly build.
 
