--- conflicted
+++ resolved
@@ -1,10 +1,6 @@
 libtld (1.4.17~saucy) saucy; urgency=high
 
-<<<<<<< HEAD
-  * Nightly build.
-
- -- Build Server <build@m2osw.com>  Fri, 12 Sep 2014 17:20:39 -0700
-=======
+  * Nightly build.
   * Added many new TLDs.
   * Better organized a few TLDs which were in the wrong category.
   * Updated the internal test accordingly.
@@ -12,8 +8,7 @@
   * Removed some now commented out code in CMakeLists.txt.
   * Updated the changelog.
 
- -- Alexis Wilke <alexis@m2osw.com>  Tue, 19 Sep 2014 01:49:17 -0700
->>>>>>> d1e556db
+ -- Build Server <build@m2osw.com>  Fri, 12 Sep 2014 17:20:39 -0700
 
 libtld (1.4.16~saucy) saucy; urgency=high
 
