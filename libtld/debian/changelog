<<<<<<< HEAD
libtld (1.4.20.14~trusty) trusty; urgency=high

  * Added yet more gTLDs as we got a new effective_tld_names.dat file.
  * Updated the tests accordingly so they still all pass.

 -- Build Server <build@m2osw.com>  Fri, 10 Oct 2014 15:44:00 -0700
=======
libtld (1.4.20.16~saucy) saucy; urgency=high

  * Nightly build.

 -- Build Server <build@m2osw.com>  Fri, 10 Oct 2014 20:20:18 -0700

libtld (1.4.20.15~trusty) trusty; urgency=high

  * Nightly build.

 -- Build Server <build@m2osw.com>  Fri, 10 Oct 2014 18:16:44 -0700

libtld (1.4.20.14~trusty) trusty; urgency=high

  * Nightly build.

 -- Build Server <build@m2osw.com>  Fri, 10 Oct 2014 17:31:05 -0700
>>>>>>> 48c0589b

libtld (1.4.20.13~trusty) trusty; urgency=high

  * Nightly build.

 -- Build Server <build@m2osw.com>  Fri, 10 Oct 2014 15:44:00 -0700

libtld (1.4.20.12~trusty) trusty; urgency=high

  * Nightly build.

 -- Build Server <build@m2osw.com>  Wed, 08 Oct 2014 16:33:25 -0700

libtld (1.4.20.11~saucy) saucy; urgency=high

  * Nightly build.

 -- Build Server <build@m2osw.com>  Wed, 08 Oct 2014 03:06:40 -0700

libtld (1.4.20.10~saucy) saucy; urgency=high

  * Nightly build.

 -- Build Server <build@m2osw.com>  Mon, 06 Oct 2014 03:06:25 -0700

libtld (1.4.20.9~saucy) saucy; urgency=high

  * Nightly build.

 -- Build Server <build@m2osw.com>  Sun, 05 Oct 2014 17:48:32 -0700

libtld (1.4.20.8~saucy) saucy; urgency=high

  * Nightly build.

 -- Build Server <build@m2osw.com>  Thu, 02 Oct 2014 03:08:51 -0700

libtld (1.4.20.7~saucy) saucy; urgency=high

  * Nightly build.

 -- Build Server <build@m2osw.com>  Wed, 01 Oct 2014 03:06:45 -0700

libtld (1.4.20.6~saucy) saucy; urgency=high

  * Nightly build.

 -- Build Server <build@m2osw.com>  Tue, 30 Sep 2014 03:07:08 -0700

libtld (1.4.20.5~saucy) saucy; urgency=high

  * Nightly build.

 -- Build Server <build@m2osw.com>  Sun, 28 Sep 2014 03:05:57 -0700

libtld (1.4.20.4~saucy) saucy; urgency=high

  * Nightly build.

 -- Build Server <build@m2osw.com>  Sat, 27 Sep 2014 03:06:07 -0700

libtld (1.4.20.3~saucy) saucy; urgency=high

  * Nightly build.

 -- Build Server <build@m2osw.com>  Fri, 26 Sep 2014 03:06:36 -0700

libtld (1.4.20.2~saucy) saucy; urgency=high

  * Nightly build.

 -- Build Server <build@m2osw.com>  Thu, 25 Sep 2014 03:05:57 -0700

libtld (1.4.20.1~saucy) saucy; urgency=high

  * Nightly build.

 -- Build Server <build@m2osw.com>  Wed, 24 Sep 2014 07:19:39 -0700

libtld (1.4.20~saucy) saucy; urgency=high

  * Nightly build.

 -- Build Server <build@m2osw.com>  Tue, 23 Sep 2014 20:32:08 -0700

libtld (1.4.19~saucy) saucy; urgency=high

  * Nightly build.

 -- Build Server <build@m2osw.com>  Tue, 23 Sep 2014 03:07:48 -0700

libtld (1.4.18~saucy) saucy; urgency=high

  * Nightly build.

 -- Build Server <build@m2osw.com>  Mon, 22 Sep 2014 14:59:33 -0700

libtld (1.4.17~saucy) saucy; urgency=high

  * Nightly build.
  * Added many new TLDs.
  * Better organized a few TLDs which were in the wrong category.
  * Updated the internal test accordingly.
  * Fixed version in CMakeLists.txt.
  * Removed some now commented out code in CMakeLists.txt.
  * Updated the changelog.

 -- Build Server <build@m2osw.com>  Fri, 12 Sep 2014 17:20:39 -0700

libtld (1.4.16~saucy) saucy; urgency=high

  * Nightly build.

 -- Build Server <build@m2osw.com>  Tue, 09 Sep 2014 11:53:58 -0700

libtld (1.4.15~saucy) saucy; urgency=high

  * Nightly build.

 -- Build Server <build@m2osw.com>  Mon, 18 Aug 2014 11:58:05 -0700

libtld (1.4.14~saucy) saucy; urgency=high

  * Nightly build.

 -- Build Server <build@m2osw.com>  Fri, 15 Aug 2014 19:21:44 -0700

libtld (1.4.13~trusty) trusty; urgency=high

  * Nightly build.

 -- R. Douglas Barbieri <doug@dooglio.net>  Sat, 26 Jul 2014 23:24:05 -0700

libtld (1.4.12~saucy) saucy; urgency=high

  * Nightly build.

 -- R. Douglas Barbieri <doug@dooglio.net>  Sat, 26 Jul 2014 07:03:37 -0700

libtld (1.4.11~saucy) saucy; urgency=high

  * Nightly build.

 -- R. Douglas Barbieri <doug@dooglio.net>  Wed, 16 Jul 2014 14:34:24 -0700

libtld (1.4.10~saucy) saucy; urgency=high

  * Nightly build.

 -- R. Douglas Barbieri <doug@dooglio.net>  Wed, 16 Jul 2014 14:29:46 -0700

libtld (1.4.9~saucy) saucy; urgency=high

  * Nightly build.

 -- R. Douglas Barbieri <doug@dooglio.net>  Wed, 16 Jul 2014 14:20:18 -0700

libtld (1.4.8~saucy) saucy; urgency=high

  * Nightly build.

 -- R. Douglas Barbieri <doug@dooglio.net>  Thu, 26 Jun 2014 18:28:56 -0700

libtld (1.4.7) saucy; urgency=high

  * beade87 Added the "class" attribute to a few more tags.
  * 0f570a7 Added a format() function to our snap expression library.
  * 4c161f5 Fixed the availability of the value tag in a dropdown list of items.
  * 23c3494 Added a test in the set_referrer() to avoid AJAX pages.
  * f6c390a Fixed a bug in the get_new_revision() function, it would not use the
  * current revision to retrieve the current revision number.
  * efef771 Updated the changelog.
  * a25a1b6 Added a simplified XSLT 2.0 DTD so we can check those files before
  * sending them to the server.
  * a26a58c Started working on the compiler / optimizer to get things to
  compile. These are 3 big files.
  * 9e45c89 Added support for a special value named 'today' for date fields.
  * 32d9bad Added info in the changelog.
  * 11b7bac Added the attachment plugin to clearly separate them from the
  * standard HTML output.
  * 6b23f7c Got the program, statement, variable to compile.
  * b2aed25 Got pragma and package done.
  * b7f9ed5 Tiny clean up.
  * b7beac2 Started work on function.cpp, got most converted.
  * cd2fde6 Clean up enhanced references.
  * 84be51a Added a --remove-theme option to the snaplayout tool.
  * 1668981 Got the class and expression to compile. Cleaned up the parser
  heavily.
  * b71ab05 Added info on how to compile a project on launchpad.
  * c2729d8 Added a README.txt for version 1.4.6 (quite specific to that version).
  * 0565d09 Added documentation (INSTALL.txt, README.*).

 -- R. Douglas Barbieri <doug@dooglio.net>  Thu, 15 May 2014 21:14:30 -0700

libtld (1.4.6) saucy; urgency=high

  * Added new gTLDs as defined by the ICANN.
  * Added a "brand" category.
  * Added a test to verify all the extensions offered by GoDaddy.
  * Added a script to build the source using the Debian tool dpkg-source.
  * Added some documentation in different files (INSTALL.txt, README...)
  * Updated the coverage test to work in the new environment.
  * Fixed the copyright notice with 2014.
  * Bumped the version in the CMakeLists.txt to the correct version.
  * Bump for publication to Sourceforge.net.

 -- Alexis Wilke <alexis@m2osw.com>  Sun, 04 May 2014 17:22:48 -0800

libtld (1.4.5) saucy; urgency=high

  * Bump for upload to PPA.

 -- R. Douglas Barbieri <doug@dooglio.net>  Thu, 06 Feb 2014 14:41:10 -0800

libtld (1.4.4) quantal; urgency=low

  * Free the allocated memory as otherwise expected.

 -- Alexis Wilke <alexis@m2osw.com>  Mon, 27 Jan 2014 04:15:52 -0800

libtld (1.4.3) quantal; urgency=medium

  * Update debian package, and with it the version.

 -- R. Douglas Barbieri <doug@dooglio.net>  Tue, 26 Nov 2013 13:21:30 -0800

libtld (1.4.2) quantal; urgency=medium

  * Fixed the license notices in all the source files. It was supposed to be
    MIT everywhere.
  * Officially moved the ChangeLog to debian/changelog.
  * Added a validate_tld tool to validate TLDs from shell scripts.
  * Make use of a new set of CMake include files.

 -- Alexis Wilke <alexis@m2osw.com>  Fri, 23 Aug 2013 20:41:57 -0800

libtld (1.4.1) quantal; urgency=medium

  * Added new TLDs such as .com.cw
  * Added a function determining the type of an email field that holds emails.
  * Fixed the quotation of canonicalized emails.

 -- Alexis Wilke <alexis@m2osw.com>  Wed, 28 May 2013 11:57:12 -0800

libtld (1.4.0) quantal; urgency=medium

  * Added the debian folder to build packages for the PPA (not working yet).
  * Corrected the installation process with proper components.
  * Fixed the ChangeLog dates and indentation for Debian.
  * Reorganized the package with sub-folders.
  * Fixed a few things so the library compiles under MS-Windows with cl.
  * Added support to parse email addresses.
  * Enhanced several of the unit tests.
  * Added a script to run a full coverage over the library.
  * Added a command line tool for scripting.
  * Enhanced documentation as first version was really just about tld().
  * dev/libtld-only-CMakeLists.txt to compile libtld on other platforms.

 -- Alexis Wilke <alexis@m2osw.com>  Mon, 18 Feb 2013 00:43:48 -0800

libtld (1.3.0) quantal; urgency=medium

  * Added the ChangeLog file.
  * Added a function to check the validity of a complete URI.
  * Added a C++ class to easily handle URIs in C++.
  * Added a PHP extension so [check_]tld() can be used in PHP.
  * Added a static version of the library.
  * Updated the TLDs as of Feb 2013.
  * Updated copyright notices.
  * Updated the tests as required.
  * Enhanced the tests with better errors and added tests.
  * Added a target to run all the TLD tests at once.
  * Fixed the TLD exceptions which now return a valid answer.
  * Fixed the Doxygen generation so we get the proper documentation.
  * Fixed/enhanced the documentation as I was at it.
  * Fixed the references to Qt through the CMakeLists.txt file.
  * Fixed data test so it doesn't crash if it can find its XML data file.

 -- Alexis Wilke <alexis@m2osw.com>  Sat, 16 Feb 2013 05:56:49 -0800

libtld (1.2.0) quantal; urgency=medium

  * Added support for exceptions such as nic.uk.
  * Updated the tests accordingly.
  * A test for the XML file to make sure it respects the DTD has been added.
  * This release fixes offsets in the data table.
  * The .us entries are complete.

 -- Alexis Wilke <alexis@m2osw.com>  Mon, 07 May 2012 05:56:49 -0800

libtld (1.1.1) quantal; urgency=medium

  * This release adds many TLDs as defined by the Public Suffix List.
  * It has a new test to check data against the Public Suffix List.
  * The existing tests have been updated to work with the new library.
  * There is a new category called Entrepreneurial.

 -- Alexis Wilke <alexis@m2osw.com>  Sun, 18 Dec 2011 05:56:49 -0800

libtld (1.1.0) quantal; urgency=medium

  * Enhanced the CMakeLists.txt file.
  * Fixed the output filename of the doxygen documentation.
  * Added a function to retrieve the library version as a string.

 -- Alexis Wilke <alexis@m2osw.com>  Sat, 26 Nov 2011 05:56:49 -0800

libtld (1.0.0) quantal; urgency=medium

  * First release of the libtld C library.

 -- Alexis Wilke <alexis@m2osw.com>  Sun, 20 Nov 2011 05:56:49 -0800<|MERGE_RESOLUTION|>--- conflicted
+++ resolved
@@ -1,11 +1,10 @@
-<<<<<<< HEAD
-libtld (1.4.20.14~trusty) trusty; urgency=high
+libtld (1.4.20.17~trusty) trusty; urgency=high
 
   * Added yet more gTLDs as we got a new effective_tld_names.dat file.
   * Updated the tests accordingly so they still all pass.
 
- -- Build Server <build@m2osw.com>  Fri, 10 Oct 2014 15:44:00 -0700
-=======
+ -- Alexis Wilke <alexis@m2osw.com>  Fri, 10 Oct 2014 21:42:00 -0700
+
 libtld (1.4.20.16~saucy) saucy; urgency=high
 
   * Nightly build.
@@ -23,7 +22,6 @@
   * Nightly build.
 
  -- Build Server <build@m2osw.com>  Fri, 10 Oct 2014 17:31:05 -0700
->>>>>>> 48c0589b
 
 libtld (1.4.20.13~trusty) trusty; urgency=high
 
