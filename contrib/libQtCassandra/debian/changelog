<<<<<<< HEAD
libqtcassandra (0.6.11.5~xenial) xenial; urgency=high

  * Nightly build.

 -- Doug Barbieri <doug@dooglio.net>  Sun, 11 Dec 2016 12:53:36 -0800

libqtcassandra (0.6.11.0~xenial) xenial; urgency=high

  * SNAP-258: Added stacktracing ability to exception base.

 -- R. Douglas Barbieri <doug@dooglio.net>  Sun, 11 Dec 2016 10:52:58 -0800

libqtcassandra (0.6.10.24~xenial) xenial; urgency=high
=======
libqtcassandra (0.6.10.49~xenial) xenial; urgency=high
>>>>>>> c2e509c6

  * Nightly build.

 -- Build Server <build@m2osw.com>  Sat, 19 Nov 2016 02:00:48 -0800

libqtcassandra (0.6.10.0~xenial) xenial; urgency=high

  * SNAP-61: Removed the last lock related remnants.

 -- Alexis Wilke <alexis@m2osw.com>  Sat, 19 Nov 2016 00:45:50 -0800

libqtcassandra (0.6.9.0~xenial) xenial; urgency=high

  * EX-147: Fixed text of exception.

 -- Alexis Wilke <alexis@m2osw.com>  Thu, 10 Nov 2016 23:10:48 -0700

libqtcassandra (0.6.8.0~xenial) xenial; urgency=high

  * SNAP-61: All children in the library cannot have a shared_ptr<>() to their
    parent. Changed to a weak_ptr<>() and updated the code accordingly.
  * Removed the QCassandraLock object and tool. We are using snaplock now.
  * Get the context name once in the constructor of QCassandraTable.
  * Added a separate libqtcassandra-doc package.

 -- Alexis Wilke <alexis@m2osw.com>  Fri, 04 Nov 2016 16:41:48 -0700

libqtcassandra (0.6.7.0~xenial) xenial; urgency=high

  * SNAP-455: Changed default directory from "/var/lib/snapwebsites/keys" to
    be "/var/lib/snapwebsites/cassandra-keys" instead.

 -- R. Douglas Barbieri <doug@dooglio.net>  Thu, 29 Sep 2016 12:47:27 -0700

libqtcassandra (0.6.6.0~xenial) xenial; urgency=high

  * SNAP-440: Removed add_ssl_keys() method and replaced with parameter to
    QCassandraSession::connect() method.

 -- R. Douglas Barbieri <doug@dooglio.net>  Thu, 29 Sep 2016 12:47:27 -0700

libqtcassandra (0.6.5.1~xenial) xenial; urgency=high

  * SNAP-440: Added SSL support for Cassandra.

 -- R. Douglas Barbieri <doug@dooglio.net>  Wed, 21 Sep 2016 16:58:30 -0700

libqtcassandra (0.6.4.0~xenial) xenial; urgency=high

  * SNAP-110: Bumped version to get my test system to upgrade properly.

 -- Alexis Wilke <alexis@m2osw.com>  Tue, 13 Sep 2016 11:59:22 -0700

libqtcassandra (0.6.3.0~xenial) xenial; urgency=high

  * SNAP-110: Force QUORUM everywhere. At this point without it we get many
    unexpected errors.

 -- Alexis Wilke <alexis@m2osw.com>  Sun, 11 Sep 2016 12:09:30 -0700

libqtcassandra (0.6.2.0~xenial) xenial; urgency=high

  * SNAP-110: while testing our new installation with a real Cassandra
    cluster, it started failing. It looks like that is 100% due to the
    fact that we ignored the main default consistency level of QUORUM
    and ended up using ONE instead.

 -- Alexis Wilke <alexis@m2osw.com>  Sat, 10 Sep 2016 02:00:55 -0700

libqtcassandra (0.6.1.0~xenial) xenial; urgency=high

  * Fixed Schema implementation using weak pointers to parents from children.

 -- Alexis Wilke <alexis@m2osw.com>  Tue, 23 Aug 2016 02:00:51 -0700

libqtcassandra (0.6.0~trusty) trusty; urgency=high

  * Switch the library to use CQL instead of thrift.
  * Removed counters since we are not using them at all.

 -- Doug Barbieri <doug@dooglio.net>  Sat, 16 Apr 2016 11:22:18 -0700

libqtcassandra (0.5.22) trusty; urgency=high

  * Applied a fix to the QCassandraLock so if a process trying to obtain
    a lock crashes (abort) or gets killed (KILL, computer loses power)
    then the entering::... key still gets deleted.
  * Bumped copyright notice to 2016.
  * Fixed the qcassandra-lock top comment which was from the lock test.
  * Finally took care of the debian/copyright file.
  * Changed the README.txt to a README.md file instead.

 -- Alexis Wilke <alexis@m2osw.com>  Thu, 14 Jan 2016 21:02:28 -0700

libqtcassandra (0.5.21) trusty; urgency=high

  [ Alexis Wilke ]
  * Added support for a regular expression to search rows.
  * Note: versions 0.5.8 to 0.5.20 were nightly builds changing the "wrong"
    version number.

 -- Alexis Wilke <alexis@m2osw.com>  Sat, 25 Apr 2015 22:49:26 -0700

libqtcassandra (0.5.7) saucy; urgency=low

  * Updated the headers to support the new controlled_vars enum.
  * Tweaked the include_directories() to support system and local headers.

 -- Alexis Wilke <alexis@m2osw.com>  Sat, 07 Jun 2014 13:54:12 -0700

libqtcassandra (0.5.6) saucy; urgency=high

  [Alexis Wilke]
  * Repaired warning-as-error regarding strict-overflow. Alexis added the
    special-edge case.

 -- R. Douglas Barbieri <doug@dooglio.net>  Tue, 01 Apr 2014 16:52:22 -0700

libqtcassandra (0.5.5) saucy; urgency=high

  [Alexis Wilke]
  * Added fix for clearTable() to work as expected.

 -- R. Douglas Barbieri <doug@dooglio.net>  Tue, 01 Apr 2014 11:58:44 -0700

libqtcassandra (0.5.4) saucy; urgency=high

  [Alexis Wilke]
  * Added documentation about the fact that the QMap is always started from
    smallest to largest even if you set the reverse flag on.

 -- R. Douglas Barbieri <doug@dooglio.net>  Fri, 28 Mar 2014 00:26:04 -0700

libqtcassandra (0.5.3) saucy; urgency=high

  [Alexis Wilke]
  * Updated the C++ warnings: reduced the strict-overlow to 4 instead of 5,
    tested with -Wconversion and fixed many errors.
  * "Fixed" comparison between floating point numbers (== and !=).
  * Removed some debug code.

 -- R. Douglas Barbieri <doug@dooglio.net>  Tue, 04 Mar 2014 14:23:08 -0800

libqtcassandra (0.5.2) saucy; urgency=high

  * Put the limit size of a buffer inside the throw raised when the limit is
    reached.

 -- R. Douglas Barbieri <doug@dooglio.net>  Mon, 17 Feb 2014 17:38:35 -0800

libqtcassandra (0.5.1) saucy; urgency=high

  * Bump to upload new version to PPA.

 -- R. Douglas Barbieri <doug@dooglio.net>  Thu, 06 Feb 2014 14:33:17 -0800

libqtcassandra (0.5.0-2) quantal; urgency=low

  * Changed all shared pointer with std::share_ptr<> so we can use weak
    pointers properly.

 -- R. Douglas Barbieri <doug@dooglio.net>  Sun, 26 Jan 2014 14:29:29 -0800

libqtcassandra (0.5.0-1) quantal; urgency=high

  * Fixed broken package because of the info file, which was not needed.

 -- R. Douglas Barbieri <doug@dooglio.net>  Mon, 09 Dec 2013 23:44:10 -0800

libqtcassandra (0.5.0) quantal; urgency=high

  [ Alexis Wilke ]
  * 0.5.0 moved to version 2.0.1 of Cassandra
  * Replaced thrift with version 0.9.0.
  * Replaced the thrift/Cassandra interface with Cassandra 2.0.1.
  * Fixed bug with the QCassandraRow::exists() function (finally!)
  * Made sure the QCassandraValue copy operator was working right.
  * Created this ChangeLog file instead of just a README.txt.
  * Started creating a wpkg directory with the intend to package everything.
  [ R. Douglas Barbieri ]
  * Initial release of packaging.

 -- R. Douglas Barbieri <doug@dooglio.net>  Mon, 25 Nov 2013 17:17:29 -0800

libqtcassandra (0.4.7) unstable; urgency=medium

  * added support for a Cassandra-only Lock mechanism
  * Added many missing updates to this README.txt file.
  * Fixed some documentation.
  * Added support for specifying the consistency on a value
    read by setting the consistency in the cell.
  * Added a synchronization function so we can wait and have all the
    nodes running with the same schema version.
  * Fixed the QCassandra::Snitch() so it returns the snitch, not the
    protocol version.
  * Added a test to verify that locks work when processes run on any
    number of clients.
  * Updated the tests to properly work in a cluster environment.
  * Added a unit test for the QCassandraValue class which checks
    a large number of cases, this allowed me to apply fixes.
  * The <, <=, >, >= QCassandraValue operators were invalid.
  * Added Bool support in the QCassandraValue object.
  * Added an index to the QCassandraValue data; and a size
    for strings and binaries (although a UTF-8 size...)
  * Moved the read of values to global functions so they are
    accessible from other functions without having to use
    QCassandraValue variables
  * Fixed the findContext() so it loads the Cassandra contexts first
    if not yet loaded.
  * Fixed the disconnect() function so it clears all the variables
    and the same Cassandra object can safely be reused.
  * Fixed the QCassandraPrivate::getColumnSlice() and
    QCassandraPrivate::getRowSlices() functions which would not
    first transform the column key in a QByteArray and thus binary
    keys with null characters would invariably fail.
  * Fixed the QCassandraRow::dropCell() as it would emit a read of
    the cell before actually dropping it. The read would retrive the
    consistency value and/or the timestamp. These values are retrieved
    from memory only now, if defined.
  * Fixed the CMakeLists.txt so the thrift library is linked against
    the libQtCassandra library itself; that way it is not required in
    the binaries that link against the libQtCassandra library.
  * Removed all references to the boost_system library.
  * Reviewed the SSL connection capability. It is still not considered
    to be working but the password can now be specified from your
    application.
  * Included 2013 in copyright notices.

 -- Alexis Wilke <alexis@m2osw.com>  Sun, 27 Jan 2013 19:28:52 -0800

libqtcassandra (0.4.6) unstable; urgency=medium

  * Added support for UUID and char */wchar_t *.
  * Added direct support for QUuid as row and column keys.
  * Added direct support for char * and wchar_t * so we do not
    have to first cast strings to QString everywhere.
  * Fixed bug testing row key size to limit of 64535 instead
    of 65535.
  * Added a test as row and column keys cannot be empty. It will
    now throw an error immediately if so.
  * Updated some documentation accordingly and with enhancements.

 -- Alexis Wilke <alexis@m2osw.com>  Thu, 06 Dec 2012 19:28:52 -0800

libqtcassandra (0.4.5) unstable; urgency=medium

  * Added a first_char and last_char variables (QChar) in column predicate
    which can be used to define "[nearly] All column names".
  * Fixed the names of two functions: setFinishColumnName() and
    setFinishColumnKey() are now setEndColumnName() and setEndColumnKey()
    respectively (as documented and so it matches the getters.)
  * Added support for indexes defined with columns. The column predicate
    now has a setIndex() function and that allows you to call readCells()
    repititively until all the columns matching the predicate were returned
    (very similar to reading a large set of rows.)
  * Fixed a few things in the documentation.

 -- Alexis Wilke <alexis@m2osw.com>  Thu, 22 Nov 2012 19:28:52 -0800

libqtcassandra (0.4.4) unstable; urgency=medium

  * Added support for composite columns. It was functional before but
    with knowledge on how to build the column key which is actually
    quite complicated (okay, not that hard, but libQtCassandra is here
    to hide that sort of thing!) Use the compositeCell() function of
    your QCassandraRow objects.

 -- Alexis Wilke <alexis@m2osw.com>  Fri, 31 Aug 2012 19:28:52 -0800

libqtcassandra (0.4.3) unstable; urgency=medium

  * Added support for counters
  * Fixed several usage of keys so 0 bytes works as expected
    (in getValue() and insertValue().)
  * Small fixes to documentation.

 -- Alexis Wilke <alexis@m2osw.com>  Thu, 30 Aug 2012 19:28:52 -0800

libqtcassandra (0.4.2) unstable; urgency=medium

  * Primarily fixes the problem with readRows() which could not
    be used to read more than count rows because the following
    call would return an invalid set of entries.
  * Fixed readRows()
  * Fixed replicateOnWrite()
  * Fixed CMakeLists.txt in regard to thrift
  * Fixed prepareContextDefinition()
  * Added support for 1.0 and 1.1
  * Added the million_rows stress test
  * Upgraded to thrift 0.8.0

 -- Alexis Wilke <alexis@m2osw.com>  Wed, 22 Aug 2012 19:28:52 -0800

libqtcassandra (0.4.1) unstable; urgency=medium

  * Fixed the size of the buffer used to save 64 bit integers.
  * Fixed the size of integers used to handle floating points.
  * Fixed the double being read as 8 bytes and somehow converted to a
    float instead of a double.
  * Fixed the test of the string set in a value to limit the UTF-8 version
    of the string to 64Mb (instead of the number of UCS-2 characters held
    by a QString.)
  * Enhanced documentation about the findRow() and findCell() which do not
    look for a row or cell in the Cassandra system, it only checks in memory!
  * Better support older versions of g++ (4.1 cannot properly cast the
    controlled variables for enumerations) -- thank you to John Griswold
    for reporting the problem.
  * Added some missing documentation.

 -- Alexis Wilke <alexis@m2osw.com>  Wed, 16 May 2012 19:28:52 -0800

libqtcassandra (0.4.0) unstable; urgency=medium

  * Enhanced the cmake scripts to make it even easier (find/use Qt, Thrift)
    and thus I jumped to version 0.4.0 because this is a pretty major change
    from 0.3.x
  * Removed the Qt sub-folder names from \#include.
  * Made the getValue() function return false so we can know when it fails
    and react accordingly.
  * Fixed the use of the slice predicate and ignore the strings null
    terminator as they ought to be (i.e. a key can include a nul character.)
  * Added some try/catch to avoid a certain number of fairly legal
    exceptions (i.e. missing value or column.)
  * Removed all unwanted files from source package using a CPACK option.
  * Strip folder name from documentation to make it smaller.
  * Updated all copyrights to include 2012.

 -- Alexis Wilke <alexis@m2osw.com>  Sat, 12 May 2012 19:28:52 -0800

libqtcassandra (0.3.2) unstable; urgency=medium

  * Fixed the creation of a row predicate as it wasn't defining a column
    predicate which is necessary when we call readRows() with the default
    parameters on a table.

 -- Alexis Wilke <alexis@m2osw.com>  Fri, 07 Jan 2012 19:28:52 -0800

libqtcassandra (0.3.1) unstable; urgency=medium

  * Ameliorated cmake scripts
  * Added support for installation targets and generation of binary packages.

 -- Alexis Wilke <alexis@m2osw.com>  Sat, 26 Nov 2011 19:28:52 -0800

libqtcassandra (0.3.0) unstable; urgency=medium

  * Added a dropContext() in the QCassandra object.
  * Added proper unparenting of the context and table classes.
  * Started to make use of the Controlled Variables (requires 1.3.0 or better.)

 -- Alexis Wilke <alexis@m2osw.com>  Fri, 11 Nov 2011 19:28:52 -0800<|MERGE_RESOLUTION|>--- conflicted
+++ resolved
@@ -1,5 +1,4 @@
-<<<<<<< HEAD
-libqtcassandra (0.6.11.5~xenial) xenial; urgency=high
+libqtcassandra (0.6.11.6~xenial) xenial; urgency=high
 
   * Nightly build.
 
@@ -12,9 +11,6 @@
  -- R. Douglas Barbieri <doug@dooglio.net>  Sun, 11 Dec 2016 10:52:58 -0800
 
 libqtcassandra (0.6.10.24~xenial) xenial; urgency=high
-=======
-libqtcassandra (0.6.10.49~xenial) xenial; urgency=high
->>>>>>> c2e509c6
 
   * Nightly build.
 
