--- conflicted
+++ resolved
@@ -1,8 +1,4 @@
-<<<<<<< HEAD
-libtld (1.5.2.6~xenial) xenial; urgency=high
-=======
 libtld (1.5.2.11~xenial) xenial; urgency=high
->>>>>>> 1c67b4e7
 
   * Nightly build.
 
