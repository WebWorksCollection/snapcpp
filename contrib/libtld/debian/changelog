--- conflicted
+++ resolved
@@ -1,8 +1,4 @@
-<<<<<<< HEAD
-libtld (1.5.2.112~xenial) xenial; urgency=high
-=======
 libtld (1.5.2.119~xenial) xenial; urgency=high
->>>>>>> 47ff24b7
 
   * Nightly build.
 
