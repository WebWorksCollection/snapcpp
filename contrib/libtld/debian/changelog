<<<<<<< HEAD
libtld (1.5.3.0~xenial) xenial; urgency=high
=======
libtld (1.5.2.145~xenial) xenial; urgency=high
>>>>>>> df66cf72

  * Bumped copyright dates.

 -- Alexis Wilke <alexis@m2osw.com>  Thu,  5 Jan 2017 13:50:22 -0700

libtld (1.5.2.0~xenial) xenial; urgency=high

  * SNAP-110: Bumped version to get my test system to upgrade properly.

 -- Alexis Wilke <alexis@m2osw.com>  Tue, 13 Sep 2016 11:59:22 -0700

libtld (1.5.1~trusty) trusty; urgency=high

  * Added the new .cpp file to dev/libtld-only-CMakeLists.txt

 -- Alexis Wilke <alexis@m2osw.com>  Sat, 22 Aug 2015 14:14:32 -0700

libtld (1.5.0~trusty) trusty; urgency=high

  * Added the tld_domain_to_lowercase() function so one can make sure
    his domain information is in lowercase before calling tld().
  * Added a test to make sure that all versions do match. We have the
    library version duplicated in three locations.
  * Enhanced the documentation various places.

 -- Alexis Wilke <alexis@m2osw.com>  Sat, 22 Aug 2015 00:56:35 -0700

libtld (1.4.22~trusty) trusty; urgency=high

  * Updated the list of TLDs to be as current as possible.
  * Updated the tests so they all pass with the new lists.
  * Allow two new "letters" in TLDs.

 -- Alexis Wilke <alexis@m2osw.com>  Sun, 01 Feb 2015 03:01:41 -0800

libtld (1.4.21) trusty; urgency=high

  * Fixed email address of one letter.

 -- Alexis Wilke <alexis@m2osw.com>  Sat, 31 Jan 2015 03:54:44 -0800

libtld (1.4.20.17~trusty) trusty; urgency=high

  * Added yet more gTLDs as we got a new effective_tld_names.dat file.
  * Updated the tests accordingly so they still all pass.

 -- Alexis Wilke <alexis@m2osw.com>  Fri, 10 Oct 2014 21:42:00 -0700

libtld (1.4.17~saucy) saucy; urgency=high

  * Nightly build.
  * Added many new TLDs.
  * Better organized a few TLDs which were in the wrong category.
  * Updated the internal test accordingly.
  * Fixed version in CMakeLists.txt.
  * Removed some now commented out code in CMakeLists.txt.
  * Updated the changelog.

 -- Build Server <build@m2osw.com>  Fri, 12 Sep 2014 17:20:39 -0700

libtld (1.4.7) saucy; urgency=high

  * beade87 Added the "class" attribute to a few more tags.
  * 0f570a7 Added a format() function to our snap expression library.
  * 4c161f5 Fixed the availability of the value tag in a dropdown list of items.
  * 23c3494 Added a test in the set_referrer() to avoid AJAX pages.
  * f6c390a Fixed a bug in the get_new_revision() function, it would not use the
  * current revision to retrieve the current revision number.
  * efef771 Updated the changelog.
  * a25a1b6 Added a simplified XSLT 2.0 DTD so we can check those files before
  * sending them to the server.
  * a26a58c Started working on the compiler / optimizer to get things to
    compile. These are 3 big files.
  * 9e45c89 Added support for a special value named 'today' for date fields.
  * 32d9bad Added info in the changelog.
  * 11b7bac Added the attachment plugin to clearly separate them from the
  * standard HTML output.
  * 6b23f7c Got the program, statement, variable to compile.
  * b2aed25 Got pragma and package done.
  * b7f9ed5 Tiny clean up.
  * b7beac2 Started work on function.cpp, got most converted.
  * cd2fde6 Clean up enhanced references.
  * 84be51a Added a --remove-theme option to the snaplayout tool.
  * 1668981 Got the class and expression to compile. Cleaned up the parser
    heavily.
  * b71ab05 Added info on how to compile a project on launchpad.
  * c2729d8 Added a README.txt for version 1.4.6 (quite specific to that version).
  * 0565d09 Added documentation (INSTALL.txt, README.*).

 -- R. Douglas Barbieri <doug@dooglio.net>  Thu, 15 May 2014 21:14:30 -0700

libtld (1.4.6) saucy; urgency=high

  * Added new gTLDs as defined by the ICANN.
  * Added a "brand" category.
  * Added a test to verify all the extensions offered by GoDaddy.
  * Added a script to build the source using the Debian tool dpkg-source.
  * Added some documentation in different files (INSTALL.txt, README...)
  * Updated the coverage test to work in the new environment.
  * Fixed the copyright notice with 2014.
  * Bumped the version in the CMakeLists.txt to the correct version.
  * Bump for publication to Sourceforge.net.

 -- Alexis Wilke <alexis@m2osw.com>  Sun, 04 May 2014 17:22:48 -0800

libtld (1.4.5) saucy; urgency=high

  * Bump for upload to PPA.

 -- R. Douglas Barbieri <doug@dooglio.net>  Thu, 06 Feb 2014 14:41:10 -0800

libtld (1.4.4) quantal; urgency=low

  * Free the allocated memory as otherwise expected.

 -- Alexis Wilke <alexis@m2osw.com>  Mon, 27 Jan 2014 04:15:52 -0800

libtld (1.4.3) quantal; urgency=medium

  * Update debian package, and with it the version.

 -- R. Douglas Barbieri <doug@dooglio.net>  Tue, 26 Nov 2013 13:21:30 -0800

libtld (1.4.2) quantal; urgency=medium

  * Fixed the license notices in all the source files. It was supposed to be
    MIT everywhere.
  * Officially moved the ChangeLog to debian/changelog.
  * Added a validate_tld tool to validate TLDs from shell scripts.
  * Make use of a new set of CMake include files.

 -- Alexis Wilke <alexis@m2osw.com>  Fri, 23 Aug 2013 20:41:57 -0800

libtld (1.4.1) quantal; urgency=medium

  * Added new TLDs such as .com.cw
  * Added a function determining the type of an email field that holds emails.
  * Fixed the quotation of canonicalized emails.

 -- Alexis Wilke <alexis@m2osw.com>  Wed, 28 May 2013 11:57:12 -0800

libtld (1.4.0) quantal; urgency=medium

  * Added the debian folder to build packages for the PPA (not working yet).
  * Corrected the installation process with proper components.
  * Fixed the ChangeLog dates and indentation for Debian.
  * Reorganized the package with sub-folders.
  * Fixed a few things so the library compiles under MS-Windows with cl.
  * Added support to parse email addresses.
  * Enhanced several of the unit tests.
  * Added a script to run a full coverage over the library.
  * Added a command line tool for scripting.
  * Enhanced documentation as first version was really just about tld().
  * dev/libtld-only-CMakeLists.txt to compile libtld on other platforms.

 -- Alexis Wilke <alexis@m2osw.com>  Mon, 18 Feb 2013 00:43:48 -0800

libtld (1.3.0) quantal; urgency=medium

  * Added the ChangeLog file.
  * Added a function to check the validity of a complete URI.
  * Added a C++ class to easily handle URIs in C++.
  * Added a PHP extension so [check_]tld() can be used in PHP.
  * Added a static version of the library.
  * Updated the TLDs as of Feb 2013.
  * Updated copyright notices.
  * Updated the tests as required.
  * Enhanced the tests with better errors and added tests.
  * Added a target to run all the TLD tests at once.
  * Fixed the TLD exceptions which now return a valid answer.
  * Fixed the Doxygen generation so we get the proper documentation.
  * Fixed/enhanced the documentation as I was at it.
  * Fixed the references to Qt through the CMakeLists.txt file.
  * Fixed data test so it doesn't crash if it can find its XML data file.

 -- Alexis Wilke <alexis@m2osw.com>  Sat, 16 Feb 2013 05:56:49 -0800

libtld (1.2.0) quantal; urgency=medium

  * Added support for exceptions such as nic.uk.
  * Updated the tests accordingly.
  * A test for the XML file to make sure it respects the DTD has been added.
  * This release fixes offsets in the data table.
  * The .us entries are complete.

 -- Alexis Wilke <alexis@m2osw.com>  Mon, 07 May 2012 05:56:49 -0800

libtld (1.1.1) quantal; urgency=medium

  * This release adds many TLDs as defined by the Public Suffix List.
  * It has a new test to check data against the Public Suffix List.
  * The existing tests have been updated to work with the new library.
  * There is a new category called Entrepreneurial.

 -- Alexis Wilke <alexis@m2osw.com>  Sun, 18 Dec 2011 05:56:49 -0800

libtld (1.1.0) quantal; urgency=medium

  * Enhanced the CMakeLists.txt file.
  * Fixed the output filename of the doxygen documentation.
  * Added a function to retrieve the library version as a string.

 -- Alexis Wilke <alexis@m2osw.com>  Sat, 26 Nov 2011 05:56:49 -0800

libtld (1.0.0) quantal; urgency=medium

  * First release of the libtld C library.

 -- Alexis Wilke <alexis@m2osw.com>  Sun, 20 Nov 2011 05:56:49 -0800<|MERGE_RESOLUTION|>--- conflicted
+++ resolved
@@ -1,8 +1,14 @@
-<<<<<<< HEAD
+libtld (1.5.4.0~xenial) xenial; urgency=high
+
+  * Updated the TLDs with the newest available information.
+  * Enhanced the test so we can support entries like "*.jp" at any level.
+  * Now top the CMakeLists.txt reads the version from changelog.
+  * Updated the tests accordingly.
+  * Various cleanups.
+
+ -- Alexis Wilke <alexis@m2osw.com>  Thu,  5 Jan 2017 13:50:22 -0700
+
 libtld (1.5.3.0~xenial) xenial; urgency=high
-=======
-libtld (1.5.2.145~xenial) xenial; urgency=high
->>>>>>> df66cf72
 
   * Bumped copyright dates.
 
