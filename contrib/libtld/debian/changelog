<<<<<<< HEAD
libtld (1.5.2.15~xenial) xenial; urgency=high
=======
libtld (1.5.2.17~xenial) xenial; urgency=high
>>>>>>> 5eb15081

  * Nightly build.

 -- Doug Barbieri <doug@dooglio.net>  Tue, 13 Sep 2016 17:34:08 -0700

libtld (1.5.2.0~xenial) xenial; urgency=high

  * SNAP-110: Bumped version to get my test system to upgrade properly.

 -- Alexis Wilke <alexis@m2osw.com>  Tue, 13 Sep 2016 11:59:22 -0700

libtld (1.5.1~trusty) trusty; urgency=high

  * Added the new .cpp file to dev/libtld-only-CMakeLists.txt

 -- Alexis Wilke <alexis@m2osw.com>  Sat, 22 Aug 2015 14:14:32 -0700

libtld (1.5.0~trusty) trusty; urgency=high

  * Added the tld_domain_to_lowercase() function so one can make sure
    his domain information is in lowercase before calling tld().
  * Added a test to make sure that all versions do match. We have the
    library version duplicated in three locations.
  * Enhanced the documentation various places.

 -- Alexis Wilke <alexis@m2osw.com>  Sat, 22 Aug 2015 00:56:35 -0700

libtld (1.4.22~trusty) trusty; urgency=high

  * Updated the list of TLDs to be as current as possible.
  * Updated the tests so they all pass with the new lists.
  * Allow two new "letters" in TLDs.

 -- Alexis Wilke <alexis@m2osw.com>  Sun, 01 Feb 2015 03:01:41 -0800

libtld (1.4.21) trusty; urgency=high

  * Fixed email address of one letter.

 -- Alexis Wilke <alexis@m2osw.com>  Sat, 31 Jan 2015 03:54:44 -0800

libtld (1.4.20.17~trusty) trusty; urgency=high

  * Added yet more gTLDs as we got a new effective_tld_names.dat file.
  * Updated the tests accordingly so they still all pass.

 -- Alexis Wilke <alexis@m2osw.com>  Fri, 10 Oct 2014 21:42:00 -0700

libtld (1.4.17~saucy) saucy; urgency=high

  * Nightly build.
  * Added many new TLDs.
  * Better organized a few TLDs which were in the wrong category.
  * Updated the internal test accordingly.
  * Fixed version in CMakeLists.txt.
  * Removed some now commented out code in CMakeLists.txt.
  * Updated the changelog.

 -- Build Server <build@m2osw.com>  Fri, 12 Sep 2014 17:20:39 -0700

libtld (1.4.7) saucy; urgency=high

  * beade87 Added the "class" attribute to a few more tags.
  * 0f570a7 Added a format() function to our snap expression library.
  * 4c161f5 Fixed the availability of the value tag in a dropdown list of items.
  * 23c3494 Added a test in the set_referrer() to avoid AJAX pages.
  * f6c390a Fixed a bug in the get_new_revision() function, it would not use the
  * current revision to retrieve the current revision number.
  * efef771 Updated the changelog.
  * a25a1b6 Added a simplified XSLT 2.0 DTD so we can check those files before
  * sending them to the server.
  * a26a58c Started working on the compiler / optimizer to get things to
    compile. These are 3 big files.
  * 9e45c89 Added support for a special value named 'today' for date fields.
  * 32d9bad Added info in the changelog.
  * 11b7bac Added the attachment plugin to clearly separate them from the
  * standard HTML output.
  * 6b23f7c Got the program, statement, variable to compile.
  * b2aed25 Got pragma and package done.
  * b7f9ed5 Tiny clean up.
  * b7beac2 Started work on function.cpp, got most converted.
  * cd2fde6 Clean up enhanced references.
  * 84be51a Added a --remove-theme option to the snaplayout tool.
  * 1668981 Got the class and expression to compile. Cleaned up the parser
    heavily.
  * b71ab05 Added info on how to compile a project on launchpad.
  * c2729d8 Added a README.txt for version 1.4.6 (quite specific to that version).
  * 0565d09 Added documentation (INSTALL.txt, README.*).

 -- R. Douglas Barbieri <doug@dooglio.net>  Thu, 15 May 2014 21:14:30 -0700

libtld (1.4.6) saucy; urgency=high

  * Added new gTLDs as defined by the ICANN.
  * Added a "brand" category.
  * Added a test to verify all the extensions offered by GoDaddy.
  * Added a script to build the source using the Debian tool dpkg-source.
  * Added some documentation in different files (INSTALL.txt, README...)
  * Updated the coverage test to work in the new environment.
  * Fixed the copyright notice with 2014.
  * Bumped the version in the CMakeLists.txt to the correct version.
  * Bump for publication to Sourceforge.net.

 -- Alexis Wilke <alexis@m2osw.com>  Sun, 04 May 2014 17:22:48 -0800

libtld (1.4.5) saucy; urgency=high

  * Bump for upload to PPA.

 -- R. Douglas Barbieri <doug@dooglio.net>  Thu, 06 Feb 2014 14:41:10 -0800

libtld (1.4.4) quantal; urgency=low

  * Free the allocated memory as otherwise expected.

 -- Alexis Wilke <alexis@m2osw.com>  Mon, 27 Jan 2014 04:15:52 -0800

libtld (1.4.3) quantal; urgency=medium

  * Update debian package, and with it the version.

 -- R. Douglas Barbieri <doug@dooglio.net>  Tue, 26 Nov 2013 13:21:30 -0800

libtld (1.4.2) quantal; urgency=medium

  * Fixed the license notices in all the source files. It was supposed to be
    MIT everywhere.
  * Officially moved the ChangeLog to debian/changelog.
  * Added a validate_tld tool to validate TLDs from shell scripts.
  * Make use of a new set of CMake include files.

 -- Alexis Wilke <alexis@m2osw.com>  Fri, 23 Aug 2013 20:41:57 -0800

libtld (1.4.1) quantal; urgency=medium

  * Added new TLDs such as .com.cw
  * Added a function determining the type of an email field that holds emails.
  * Fixed the quotation of canonicalized emails.

 -- Alexis Wilke <alexis@m2osw.com>  Wed, 28 May 2013 11:57:12 -0800

libtld (1.4.0) quantal; urgency=medium

  * Added the debian folder to build packages for the PPA (not working yet).
  * Corrected the installation process with proper components.
  * Fixed the ChangeLog dates and indentation for Debian.
  * Reorganized the package with sub-folders.
  * Fixed a few things so the library compiles under MS-Windows with cl.
  * Added support to parse email addresses.
  * Enhanced several of the unit tests.
  * Added a script to run a full coverage over the library.
  * Added a command line tool for scripting.
  * Enhanced documentation as first version was really just about tld().
  * dev/libtld-only-CMakeLists.txt to compile libtld on other platforms.

 -- Alexis Wilke <alexis@m2osw.com>  Mon, 18 Feb 2013 00:43:48 -0800

libtld (1.3.0) quantal; urgency=medium

  * Added the ChangeLog file.
  * Added a function to check the validity of a complete URI.
  * Added a C++ class to easily handle URIs in C++.
  * Added a PHP extension so [check_]tld() can be used in PHP.
  * Added a static version of the library.
  * Updated the TLDs as of Feb 2013.
  * Updated copyright notices.
  * Updated the tests as required.
  * Enhanced the tests with better errors and added tests.
  * Added a target to run all the TLD tests at once.
  * Fixed the TLD exceptions which now return a valid answer.
  * Fixed the Doxygen generation so we get the proper documentation.
  * Fixed/enhanced the documentation as I was at it.
  * Fixed the references to Qt through the CMakeLists.txt file.
  * Fixed data test so it doesn't crash if it can find its XML data file.

 -- Alexis Wilke <alexis@m2osw.com>  Sat, 16 Feb 2013 05:56:49 -0800

libtld (1.2.0) quantal; urgency=medium

  * Added support for exceptions such as nic.uk.
  * Updated the tests accordingly.
  * A test for the XML file to make sure it respects the DTD has been added.
  * This release fixes offsets in the data table.
  * The .us entries are complete.

 -- Alexis Wilke <alexis@m2osw.com>  Mon, 07 May 2012 05:56:49 -0800

libtld (1.1.1) quantal; urgency=medium

  * This release adds many TLDs as defined by the Public Suffix List.
  * It has a new test to check data against the Public Suffix List.
  * The existing tests have been updated to work with the new library.
  * There is a new category called Entrepreneurial.

 -- Alexis Wilke <alexis@m2osw.com>  Sun, 18 Dec 2011 05:56:49 -0800

libtld (1.1.0) quantal; urgency=medium

  * Enhanced the CMakeLists.txt file.
  * Fixed the output filename of the doxygen documentation.
  * Added a function to retrieve the library version as a string.

 -- Alexis Wilke <alexis@m2osw.com>  Sat, 26 Nov 2011 05:56:49 -0800

libtld (1.0.0) quantal; urgency=medium

  * First release of the libtld C library.

 -- Alexis Wilke <alexis@m2osw.com>  Sun, 20 Nov 2011 05:56:49 -0800<|MERGE_RESOLUTION|>--- conflicted
+++ resolved
@@ -1,8 +1,4 @@
-<<<<<<< HEAD
-libtld (1.5.2.15~xenial) xenial; urgency=high
-=======
 libtld (1.5.2.17~xenial) xenial; urgency=high
->>>>>>> 5eb15081
 
   * Nightly build.
 
