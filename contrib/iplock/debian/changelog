--- conflicted
+++ resolved
@@ -1,8 +1,4 @@
-<<<<<<< HEAD
-iplock (3.0.9.59~xenial) xenial; urgency=high
-=======
 iplock (3.0.10.1~xenial) xenial; urgency=high
->>>>>>> f4963379
 
   * Nightly build.
 
@@ -20,6 +16,12 @@
   * Added flush command.
 
  -- R. Douglas Barbieri <doug@dooglio.net>  Fri, 18 Nov 2016 10:07:41 -0800
+
+iplock (3.0.8.15~xenial) xenial; urgency=high
+
+  * Nightly build.
+
+ -- Build Server <build@m2osw.com>  Wed, 02 Nov 2016 02:00:47 -0700
 
 iplock (3.0.8.0~xenial) xenial; urgency=high
 
