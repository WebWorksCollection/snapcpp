<<<<<<< HEAD
iplock (3.0.14.111~xenial) xenial; urgency=high
=======
iplock (3.0.14.114~xenial) xenial; urgency=high
>>>>>>> 7548c29b

  * Nightly build.

 -- Build Server <build@m2osw.com>  Fri, 28 Apr 2017 02:00:53 -0700

iplock (3.0.14.0~xenial) xenial; urgency=high

  * Fixed a help message which had "stdour" instead of "stdout".

 -- Alexis Wilke <alexis@m2osw.com>  Fri, 21 Apr 2017 16:05:37 -0700

iplock (3.0.13.0~xenial) xenial; urgency=high

  * EX-141: Added what type of IPs are supported in the `whitelist` parameter.
  * Updated the README.md files to better describe how to use the .d folder.
  * Updated the schemes README.md to include `whitelist` and `batch`.

 -- Alexis Wilke <alexis@m2osw.com>  Mon, 27 Feb 2017 11:28:37 -0700

iplock (3.0.12.0~xenial) xenial; urgency=high

  * Added the LibExcept library as a dependency, gcc 6.x requires it.

 -- Alexis Wilke <alexis@m2osw.com>  Mon, 20 Feb 2017 16:26:37 -0700

iplock (3.0.11.0~xenial) xenial; urgency=high

  * EX-141: Added IP with a mask (CIDR) to our white list support.
  * Fixed the cmake file boost include directories.

 -- Alexis Wilke <alexis@m2osw.com>  Mon, 23 Jan 2017 11:36:37 -0700

iplock (3.0.10.0~xenial) xenial; urgency=high

  * Bumped copyright date to 2017.

 -- Alexis Wilke <alexis@m2osw.com>  Wed,  4 Jan 2017 23:34:37 -0700

iplock (3.0.9.0~xenial) xenial; urgency=high

  * SNAP-515: Added batch ability for blocking IP addresses.
  * Added flush command.

 -- R. Douglas Barbieri <doug@dooglio.net>  Fri, 18 Nov 2016 10:07:41 -0800

iplock (3.0.8.0~xenial) xenial; urgency=high

  * SNAP-465: Test whether fail2ban is active before doing a reload.

 -- Alexis Wilke <alexis@m2osw.com>  Tue,  1 Nov 2016 16:16:37 -0700

iplock (3.0.7.0~xenial) xenial; urgency=high

  * SNAP-465: Removed the --syn from the iptable rules, really no need!

 -- Alexis Wilke <alexis@m2osw.com>  Sun, 23 Oct 2016 21:44:18 -0700

iplock (3.0.6.0~xenial) xenial; urgency=high

  * SNAP-465: Added the iplock-action.conf for fail2ban.
  * Added an "all" scheme so we can block all ports at once.
  * Added the -w command line option to the defaults.

 -- Alexis Wilke <alexis@m2osw.com>  Wed, 19 Oct 2016 02:16:18 -0700

iplock (3.0.5.0~xenial) xenial; urgency=high

  * SNAP-479: Allow iptables to wait on its lock until available.

 -- Alexis Wilke <alexis@m2osw.com>  Tue, 18 Oct 2016 23:35:48 -0700

iplock (3.0.4.0~xenial) xenial; urgency=high

  * SNAP-181: Added support for a whitelist in each scheme.
  * Made a copy of the tokenize_string.h so we can do so on one line.

 -- Alexis Wilke <alexis@m2osw.com>  Sat, 15 Oct 2016 01:49:18 -0700

iplock (3.0.3.0~xenial) xenial; urgency=high

  * SNAP-355: Moved schemes in a sub-directory to make sure users cannot
    specific another general .conf file as a "valid" scheme.

 -- Alexis Wilke <alexis@m2osw.com>  Tue, 11 Oct 2016 15:41:46 -0700

iplock (3.0.2.0~xenial) xenial; urgency=high

  * SNAP-355: Fixed the check=... rule to use -C instead of -I.

 -- Alexis Wilke <alexis@m2osw.com>  Tue, 11 Oct 2016 10:19:46 -0700

iplock (3.0.1.0~xenial) xenial; urgency=high

  * SNAP-355: Fixed version, it was still hard coded in main CMakeLists.txt.

 -- Alexis Wilke <alexis@m2osw.com>  Mon, 10 Oct 2016 23:09:37 -0700

iplock (3.0.0.0~xenial) xenial; urgency=high

  * SNAP-355: Refactor the tool so we can use --block even if the IP is
    already in the list.
  * --unblock was changed to --remove.
  * A --count option was added.
  * Added support for --scheme so we can block other things than just HTTP.
  * The chain and a counter were added so one can use -I and various schemes.
  * Moved the configuration data under /etc/iplock and support the
    /etc/iplock/iplock.d for user modified versions.

 -- Alexis Wilke <alexis@m2osw.com>  Tue, 13 Sep 2016 17:34:11 -0700

iplock (2.1.3.0~xenial) xenial; urgency=high

  * SNAP-110: Bumped version to get my test system to upgrade properly.

 -- Alexis Wilke <alexis@m2osw.com>  Tue, 13 Sep 2016 11:59:22 -0700

iplock (2.1.2~trusty) trusty; urgency=high

  * Added an iplock-doc package to support the build with .install files.
  * Started, barely, the documentating of this tool. We need docs about
    the configuration file and command line too.
  * Finally fixed the debian/copyright file.

 -- Alexis Wilke <alexis@m2osw.com>  Wed, 23 Dec 2015 20:34:23 -0800

iplock (2.1.1~trusty) trusty; urgency=high

  * Small tweaks to the CMakeLists.txt to try to fix the build errors.

 -- Alexis Wilke <alexis@m2osw.com>  Tue, 22 Dec 2015 10:59:20 -0800

iplock (2.1.0~trusty) trusty; urgency=high

  * Small update to allow for a --version command line option.

 -- Alexis Wilke <alexis@m2osw.com>  Wed,  9 Dec 2015 00:49:43 -0700


iplock (2.0.1) saucy; urgency=high

  * Initial release

 -- R. Douglas Barbieri <doug@dooglio.net>  Thu, 26 Jun 2014 17:49:19 -0700<|MERGE_RESOLUTION|>--- conflicted
+++ resolved
@@ -1,8 +1,4 @@
-<<<<<<< HEAD
-iplock (3.0.14.111~xenial) xenial; urgency=high
-=======
 iplock (3.0.14.114~xenial) xenial; urgency=high
->>>>>>> 7548c29b
 
   * Nightly build.
 
