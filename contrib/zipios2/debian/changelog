<<<<<<< HEAD
zipios (2.1.3.55~xenial) xenial; urgency=high
=======
zipios (2.1.3.57~xenial) xenial; urgency=high
>>>>>>> b83587d4

  * Nightly build.

 -- Doug Barbieri <doug@dooglio.net>  Tue, 13 Sep 2016 17:34:08 -0700

zipios (2.1.3.0~xenial) xenial; urgency=high

  * SNAP-110: Bumped version to get my test system to upgrade properly.

 -- Alexis Wilke <alexis@m2osw.com>  Tue, 13 Sep 2016 11:59:22 -0700

zipios (2.1.1~trusty) trusty; urgency=high

  * Fixed a couple of classes initializations that were missing.
  * Fixed a view system() call of which return values were not checked.
  * Added a BUILD_ZIPIOS_TESTS cmake option flag.
  * Fixed reference to README as README.md as it is called now.
  * Allow for ZIPIOS_WINDOWS to compile under MS-Windows.
  * Added an ssize_t definition for Windows.
  * Removed the "catch_" prefix from all test names.
  * Fixed some copyright notices.
  * Cleaned up the coverage script.
  * Added the BUILD_SHARED_LIBS and BUILD_DOCUMENTATION options to cmake.
  * Fixed the FindZipIos.cmake file so it uses the correct names.
  * Also make the destination directory for FindZipIos.cmake a variable.
  * Enhanced the installation directory handling in cmake.

 -- Alexis Wilke <alexis@m2osw.com>  Sat, 12 Dec 2015 14:41:42 -0700

zipios (2.1.0~trusty) trusty; urgency=high

  * Renamed the include directory to remove the '++'.
  * Renamed the Debian package "zipios".
  * Added a few scripts to help with publishing a new version of Zipios++.
  * Fixed and added some copyright notices.
  * Fixed the comments in the cmake/* files.
  * Fixed name of zipios_tool as just zipios once installed.

 -- Alexis Wilke <alexis@m2osw.com>  Tue,  5 May 2015 14:20:07 -0700

zipios (2.0.2~trusty) trusty; urgency=high

  * Finished fixing the vim/emacs comments.
  * Removed some unnecessary code (a try/catch).
  * Various small fixes to allow FreeBSD to pass all the tests.

 -- Alexis Wilke <alexis@m2osw.com>  Sat, 21 Mar 2015 18:28:33 -0700

zipios (2.0.1~trusty) trusty; urgency=high

  * Removed the unused tests.
  * Applied a couple fixes to get cygwin to work as expected.

 -- Alexis Wilke <alexis@m2osw.com>  Sat, 21 Mar 2015 18:28:33 -0700

zipios (2.0.0~trusty) trusty; urgency=high

  * Moving to the new 2.X version.
  * Lots of updates and upgrades from Alexis, since he came on as the new lead.
  * Brand new set of tests with 100% coverage of the core library.

 -- R. Douglas Barbieri <doug@dooglio.net>  Tue, 3 Mar 2015 08:37:31 -0700

zipios (0.1.5.10m2osw1~saucy) saucy; urgency=high

  * Added dostime.h/c and new methods that allow for conversion between
    dostime and unixtime.

 -- R. Douglas Barbieri <doug@dooglio.net>  Mon, 24 Mar 2014 19:17:19 -0700

zipios (0.1.5.9+cvs.2007.04.28-5.1.m2osw4~saucy) saucy; urgency=high

  * Control file had the wrong dependency for dev package.

 -- R. Douglas Barbieri <doug@dooglio.net>  Thu, 20 Mar 2014 09:55:07 -0700

zipios (0.1.5.9+cvs.2007.04.28-5.1.m2osw3~saucy) saucy; urgency=high

  * Corrected package install specs.
  * Main package is now renamed.

 -- R. Douglas Barbieri <doug@dooglio.net>  Thu, 20 Mar 2014 09:18:20 -0700

zipios (0.1.5.9+cvs.2007.04.28-5.1.m2osw2~saucy) saucy; urgency=high

  * Forgot to include cmake in the build dependencies.

 -- R. Douglas Barbieri <doug@dooglio.net>  Wed, 19 Mar 2014 19:08:49 -0700

zipios (0.1.5.9+cvs.2007.04.28-5.1.m2osw1~saucy) saucy; urgency=high

  * Fixed bug with zipfile.cpp, where getNextEntry() is called in the
  getInputStream() method, which does not need to happen, and in fact, causes
  the last file in the archive to not be read, and an exception to be thrown.

 -- R. Douglas Barbieri <doug@dooglio.net>  Wed, 19 Mar 2014 18:28:50 -0700

zipios (0.1.5.9+cvs.2007.04.28-5.1) unstable; urgency=low

  * Non-maintainer upload.
  * Fix "zipios++: FTBFS: directory.h:85:12: error: 'ptrdiff_t' does not
    name a type": apply patch from Ubuntu / Julian Taylor:
    - debian/patches/03_ptrdiff.dpatch:
      include cstddef to fix build issue with gcc 4.6
    Closes: #625096
    LP: #832775

 -- gregor herrmann <gregoa@debian.org>  Sat, 08 Oct 2011 14:52:37 +0200

zipios (0.1.5.9+cvs.2007.04.28-5) unstable; urgency=low

  * Bumped to Standards-Version: 3.8.0.
  * Use DESTDIR instead of prefix for doc install, thanks Ben
    Hutchings - closes: #471338
  * Better handling of stream reading errors, thanks Fernando Diaz
    Alonso - closes: #395350

 -- Masayuki Hatta (mhatta) <mhatta@debian.org>  Fri, 18 Jul 2008 00:44:54 +0900

zipios (0.1.5.9+cvs.2007.04.28-4) unstable; urgency=low

  * Added graphicsmagick-imagemagick-compat to Build-Depends.
    Thanks to Anibal Avelar - closes: #456349

 -- Masayuki Hatta (mhatta) <mhatta@debian.org>  Wed, 02 Jan 2008 23:35:44 +0900

zipios (0.1.5.9+cvs.2007.04.28-3) unstable; urgency=low

  * Bumped to Standards-Version: 3.7.3.
  * Fixed various lintian warnings.
  * Now provides libzipios++-doc and manpages in libzipios++-dev 
    - closes: #288863

 -- Masayuki Hatta (mhatta) <mhatta@debian.org>  Sun, 09 Dec 2007 06:33:47 +0900

zipios (0.1.5.9+cvs.2007.04.28-2) unstable; urgency=low

  * Fix for amd64 in -1 was incomplete.  Now fixed.
  * src/zipinputstreambuf.cpp : Backported from the previous revision. 
  The changes made in the upstream breaks enigma's score reading - closes: #421498

 -- Masayuki Hatta (mhatta) <mhatta@debian.org>  Mon, 30 Apr 2007 10:21:50 +0900

zipios (0.1.5.9+cvs.2007.04.28-1) unstable; urgency=low

  * New upstream release (CVS snapshot).
  * Acknowledged NMU - closes: #372679
  * libzipios++-dev now depends on libz-dev - closes: #358721
  * Fixed build issue for forthcoming GCC 4.3 - closes: #417788
  * Fixed FSF's address.

 -- Masayuki Hatta (mhatta) <mhatta@debian.org>  Sat, 28 Apr 2007 02:11:43 +0900

zipios (0.1.5.9+cvs.2004.02.07-3.4) unstable; urgency=high

  * Non-maintainer upload.
  * Ship an empty zipios-config.h, since it isn't good to have stuff like
    HAVE_ macros or (more importantly) PACKAGE and VERSION leak into other
    package's namespaces. Instead, the few #ifdefs in the headers that 
    actually used these macros have been resolved manually in the source,
    as they are consistent across all Debian systems and not likely to change
    in the near future. (Closes: #363173)

 -- Steinar H. Gunderson <sesse@debian.org>  Sun, 11 Jun 2006 00:46:57 +0200

zipios (0.1.5.9+cvs.2004.02.07-3.3) unstable; urgency=high

  * Non-maintainer upload.
  * Rename to libzipios++0c2a for libstdc++ allocator change (Closes: #339280).

 -- Luk Claes <luk@debian.org>  Mon,  2 Jan 2006 19:26:45 +0100

zipios (0.1.5.9+cvs.2004.02.07-3.2) unstable; urgency=medium

  * Non-maintainer upload.
  * Build depend on libcppunit-dev. (Closes: #288819).

 -- Luk Claes <luk@debian.org>  Mon, 17 Oct 2005 17:56:52 +0200

zipios (0.1.5.9+cvs.2004.02.07-3.1) unstable; urgency=low

  * NMU
  * gcc4 transition, renamed libzipios++0c102 to libzipios++0,
    not waiting for cppunit to be transitioned, since the tests built
    with it are not shipped nor executed at build-time.
  * Fix crash in amd64, closes: #314602

 -- Isaac Clerencia <isaac@debian.org>  Mon, 18 Jul 2005 23:50:27 +0200

zipios (0.1.5.9+cvs.2004.02.07-3) unstable; urgency=low

  * Added missing zipios-config.h - closes: #232097

 -- Masayuki Hatta (mhatta) <mhatta@debian.org>  Wed, 11 Feb 2004 08:59:21 +0900

zipios (0.1.5.9+cvs.2004.02.07-2) unstable; urgency=low

  * [control] changed Maintainer field.

 -- Masayuki Hatta (mhatta) <mhatta@debian.org>  Sun,  8 Feb 2004 01:28:47 +0900

zipios (0.1.5.9+cvs.2004.02.07-1) unstable; urgency=low

  * New upstream release (CVS snapshot).
  * Bumped Standards-Version to 3.6.1.

 -- Masayuki Hatta (mhatta) <mhatta@debian.org>  Sat,  7 Feb 2004 16:47:39 +0900

zipios (0.1.5+cvs.2003.03.18-1) unstable; urgency=low

  * New upstream release (CVS snapshot).
  * Added Build-Depends: automake1.7 - closes: #178638

 -- Masayuki Hatta <mhatta@debian.org>  Tue, 18 Mar 2003 10:51:25 +0900

zipios (0.1.5+cvs.2003.01.14-1) unstable; urgency=low

  * New upstream release (CVS snapshot).
  * GCC 3.2 Transition begins.  Now it's called libzipios++0c102.
  * Now can be built with GCC 3.2 (Thanks Ross Burton for notifying me) - closes: #166745
  * Prepared source with the latest libtool - closes: #176499
  * Bumped Standards-Version to 3.5.8.

 -- Masayuki Hatta <mhatta@debian.org>  Tue, 14 Jan 2003 16:51:29 +0900

zipios (0.1.5+cvs.2002.11.22-1) unstable; urgency=low

  * New upstream release (CVS snapshot)
  * Applied patched from FreeBSD people - closes: #156424, #166741

 -- Masayuki Hatta <mhatta@debian.org>  Fri, 22 Nov 2002 11:50:35 +0900

zipios (0.1.5+cvs.2002.08.10-1) unstable; urgency=low

  * Initial Release - closes: #156131
  * Uses CVS snapshot, since the original 0.1.5 doesn't support shared
    library.

 -- Masayuki Hatta <mhatta@debian.org>  Sat, 10 Aug 2002 10:01:42 +0900<|MERGE_RESOLUTION|>--- conflicted
+++ resolved
@@ -1,8 +1,4 @@
-<<<<<<< HEAD
-zipios (2.1.3.55~xenial) xenial; urgency=high
-=======
 zipios (2.1.3.57~xenial) xenial; urgency=high
->>>>>>> b83587d4
 
   * Nightly build.
 
