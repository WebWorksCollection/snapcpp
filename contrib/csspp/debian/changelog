--- conflicted
+++ resolved
@@ -1,8 +1,4 @@
-<<<<<<< HEAD
-csspp (1.0.11.143~xenial) xenial; urgency=high
-=======
 csspp (1.0.12.1~xenial) xenial; urgency=high
->>>>>>> f4963379
 
   * Nightly build.
 
