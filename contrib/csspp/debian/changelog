<<<<<<< HEAD
csspp (1.0.11.112~xenial) xenial; urgency=high
=======
csspp (1.0.11.119~xenial) xenial; urgency=high
>>>>>>> 47ff24b7

  * Nightly build.

 -- Doug Barbieri <doug@dooglio.net>  Tue, 13 Sep 2016 17:34:10 -0700

csspp (1.0.11.0~xenial) xenial; urgency=high

  * SNAP-110: Bumped version to get my test system to upgrade properly.

 -- Alexis Wilke <alexis@m2osw.com>  Tue, 13 Sep 2016 11:59:22 -0700

csspp (1.0.10~trusty) trusty; urgency=high

  * Added a fix to the output of declaration with multiple argument lists.
    Each argument list has to be separated by a comma.

 -- Alexis Wilke <alexis@m2osw.com>  Sun, 03 Apr 2016 19:24:15 -0800

csspp (1.0.9~trusty) trusty; urgency=high

  * Added a few catch() to main() of the csspp tool. (Coverity)
  * Fixed a bug (4 instances) with the '&' operator. Version 1.0.8 had one fix.
  * Bumped date to 2016.

 -- Alexis Wilke <alexis@m2osw.com>  Sat, 09 Jan 2016 20:25:01 -0800

csspp (1.0.8~trusty) trusty; urgency=high

  * Fixed a potential buffer overflow in lexer::ungetc().
  * Fixed a test in a while(), missing parenthesis, in a test.
  * Compiler created using 'this' instead of 'true' as parameter.
  * Fixed the name of a #define of a header file.

 -- Alexis Wilke <alexis@m2osw.com>  Sat, 12 Dec 2015 15:14:15 -0700

csspp (1.0.7~trusty) trusty; urgency=high

  * Changed the behavior as some names in CSS are case sensitive.
    (i.e. class names and in XHTML, tag names should also be.)

 -- Alexis Wilke <alexis@m2osw.com>  Wed, 07 Oct 2015 00:15:33 -0700

csspp (1.0.6~trusty) trusty; urgency=high

  * Implemented support for the @return command in mixin functions.
  * Made a couple of functions internal so they work as expected.
  * Fixed a crashing bug when just - appears in an expression.
  * Broke up the expression.cpp in 10 files to easily track coverage.
  * Fixed the install target for the library.
  * Made it possible to compile CSS Preprocessor under cygwin.
  * Updated the tests and documentation accordingly.

 -- Alexis Wilke <alexis@m2osw.com>  Mon, 27 Jul 2015 03:01:38 -0700

csspp (1.0.5~trusty) trusty; urgency=high

  * Added all the remaining expression tests.
  * Got the array and map to work as expected.
  * Added support for negative offsets (to get items from the end of the array.)
  * Finished implementing expression variables and tested them.
  * Properly check trigonometry parameters as these are expected to be angles.
  * In internal functions, broke up decimal number and percent in cases where
    both are not 1 to 1 equivalent.
  * Verify dimensions in several more internal functions (min/max/...).
  * Fixed the names of internal functions that included a '-' instead of an '_'.
  * Fixed many expressions so they would work as expected.
  * Fixed the output of an identifier with special characters.
  * Changed the set_hsl()/get_hsl() to use a radiant angle instead of degrees.
  * Removed the color::adjust_...() functions which are not used.
  * Fixed output of "-0" to be replaced by "0".
  * Fixed code so it would compile and run successfully in release mode.
  * Fixed the lexer integer part overflow test so it works in all cases.
  * Updated the node output so it can easily be checked in more cases.

 -- Alexis Wilke <alexis@m2osw.com>  Mon, 13 Jul 2015 12:57:26 -0700

csspp (1.0.4~trusty) trusty; urgency=high

  * Added proper support for dimensions in various places.
  * Wrote test to verify multiplicative expressions (100% coverage).
  * Fixed the multiplicative operations according to the test results.
  * Fixed the handling of expressions written between parenthesis.
  * Added support for many color operations.
  * Added support to multiply unicode range with NULL.
  * Added a new page to list expressions by type of data.
  * Fixed the get_color()/get_hsl() which were not const yet.
  * Fixed compiler to handle component values that are not in a sub-list.
  * Removed the special handling of '=' + '=' from expressions.
  * Applied a fix to the handling of the power operator, not tested yet.
  * Updated the additive test to cover 100% of the additions.
  * Added a test for the power operator.

 -- Alexis Wilke <alexis@m2osw.com>  Thu,  9 Jul 2015 19:00:00 -0700

csspp (1.0.3~trusty) trusty; urgency=high

  * Added a --no-logo command line option.
  * Allow comments to appear within { ... }, but still just by themselves
    (this allows for conditionally adding @preserve comments.)
  * Added BOOLEAN support as a unary expression.
  * Added "border-radius" as a "font metric" field since it uses '/' to
    separate vertical and horizontal lengths.
  * Fixed a compiler test tags which were completely incorrect.
  * Added a test to verify the --no-logo option.
  * Changed the '[hide]' tag with '[hidden]' because '[hide]' is a
    special catch tag which prevents such tests from being run by default.
  * Updated the pack script to verify versions.
  * Started test to verify the expression class.

 -- Alexis Wilke <alexis@m2osw.com>  Sun,  5 Jul 2015 19:58:31 -0700

csspp (1.0.2~trusty) trusty; urgency=high

  * Fixed the TRUE and FALSE in the node header as these may be #define names.
  * Scripts were not being added to the library package as expected.
  * Various small enhancements.

 -- Alexis Wilke <alexis@m2osw.com>  Wed, 10 Jun 2015 05:18:21 -0700

csspp (1.0.1~trusty) trusty; urgency=high

  * First public release.

 -- Alexis Wilke <alexis@m2osw.com>  Wed, 10 Jun 2015 05:18:21 -0700

csspp (1.0.0~trusty) trusty; urgency=high

  * Initial release.

 -- Alexis Wilke <alexis@m2osw.com>  Tue, 09 Jun 2015 21:31:26 -0700
<|MERGE_RESOLUTION|>--- conflicted
+++ resolved
@@ -1,8 +1,4 @@
-<<<<<<< HEAD
-csspp (1.0.11.112~xenial) xenial; urgency=high
-=======
 csspp (1.0.11.119~xenial) xenial; urgency=high
->>>>>>> 47ff24b7
 
   * Nightly build.
 
