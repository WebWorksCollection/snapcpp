--- conflicted
+++ resolved
@@ -1,8 +1,4 @@
-<<<<<<< HEAD
-csspp (1.0.11.15~xenial) xenial; urgency=high
-=======
 csspp (1.0.11.17~xenial) xenial; urgency=high
->>>>>>> 5eb15081
 
   * Nightly build.
 
