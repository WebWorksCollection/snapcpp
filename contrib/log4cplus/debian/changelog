--- conflicted
+++ resolved
@@ -1,8 +1,4 @@
-<<<<<<< HEAD
-log4cplus12 (1.2.3.334~xenial) xenial; urgency=high
-=======
 log4cplus12 (1.2.3.337~xenial) xenial; urgency=high
->>>>>>> 7548c29b
 
   * Nightly build.
 
