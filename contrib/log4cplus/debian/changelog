--- conflicted
+++ resolved
@@ -1,8 +1,4 @@
-<<<<<<< HEAD
-log4cplus12 (1.2.3.78~xenial) xenial; urgency=high
-=======
 log4cplus12 (1.2.3.85~xenial) xenial; urgency=high
->>>>>>> 47ff24b7
 
   * Nightly build.
 
