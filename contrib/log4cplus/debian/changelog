<<<<<<< HEAD
log4cplus12 (1.2.3.21~xenial) xenial; urgency=high
=======
log4cplus12 (1.2.3.23~xenial) xenial; urgency=high
>>>>>>> b83587d4

  * Nightly build.

 -- Build Server <build@m2osw.com>  Mon, 10 Oct 2016 19:10:28 -0700

log4cplus12 (1.2.3.0~xenial) xenial; urgency=high

  * SNAP-319: Fixed the Replaces for the dev package.

 -- R. Douglas Barbieri <doug@dooglio.net>  Mon, 10 Oct 2016 19:03:38 -0700

log4cplus12 (1.2.2.2~xenial) xenial; urgency=high

  * Nightly build.

 -- Build Server <build@m2osw.com>  Mon, 10 Oct 2016 15:39:37 -0700

log4cplus12 (1.2.2.0~xenial) xenial; urgency=high

  * SNAP-319: Rename package.

 -- Doug Barbieri <doug@dooglio.net>  Fri, 07 Oct 2016 14:13:44 -0700

log4cplus (1.2.1.32~xenial) xenial; urgency=high

  * Nightly build.

 -- Doug Barbieri <doug@dooglio.net>  Tue, 13 Sep 2016 17:34:10 -0700

log4cplus (1.2.1.0~xenial) xenial; urgency=high

  * SNAP-110: Bumped version to get my test system to upgrade properly.

 -- Alexis Wilke <alexis@m2osw.com>  Tue, 13 Sep 2016 11:59:22 -0700

log4cplus (1.2.0~trusty) trusty; urgency=high

  * Initial release of packaging.

 -- Alexis Wilke <alexis@m2osw.com>  Tue, 29 May 2015 03:34:56 -0700<|MERGE_RESOLUTION|>--- conflicted
+++ resolved
@@ -1,8 +1,4 @@
-<<<<<<< HEAD
-log4cplus12 (1.2.3.21~xenial) xenial; urgency=high
-=======
 log4cplus12 (1.2.3.23~xenial) xenial; urgency=high
->>>>>>> b83587d4
 
   * Nightly build.
 
