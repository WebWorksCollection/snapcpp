<<<<<<< HEAD
libcassvalue (1.0.1.226~xenial) xenial; urgency=high
=======
libcassvalue (1.0.1.229~xenial) xenial; urgency=high
>>>>>>> 7548c29b

  * Nightly build.

 -- Build Server <build@m2osw.com>  Thu, 05 Jan 2017 02:00:52 -0800

libcassvalue (1.0.1.0~xenial) xenial; urgency=high

  * Bumped copyright dates.

 -- Alexis Wilke <alexis@m2osw.com>  Wed,  4 Jan 2017 23:45:51 -0800

libcassvalue (1.0.0.0~xenial) xenial; urgency=high

  * SNAP-258: moved value parsing to its own library.

 -- R. Douglas Barbieri <doug@dooglio.net>  Thu, 22 Dec 2016 16:49:11 -0700<|MERGE_RESOLUTION|>--- conflicted
+++ resolved
@@ -1,8 +1,4 @@
-<<<<<<< HEAD
-libcassvalue (1.0.1.226~xenial) xenial; urgency=high
-=======
 libcassvalue (1.0.1.229~xenial) xenial; urgency=high
->>>>>>> 7548c29b
 
   * Nightly build.
 
