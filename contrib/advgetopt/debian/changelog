<<<<<<< HEAD
advgetopt (1.1.9.5~xenial) xenial; urgency=high
=======
advgetopt (1.1.10.1~xenial) xenial; urgency=high
>>>>>>> 9c470ea7

  * Nightly build.

 -- Build Server <build@m2osw.com>  Mon, 09 Jan 2017 02:00:49 -0800

advgetopt (1.1.10.0~xenial) xenial; urgency=high

  * SNAP-289: Fixed the pipe test in the hidden-warning.c tool.

 -- Alexis Wilke <alexis@m2osw.com>  Sun,  8 Jan 2017 17:16:48 -0800

advgetopt (1.1.9.0~xenial) xenial; urgency=high

  * Updated date of copyright notices and fixed some of them too.

 -- Alexis Wilke <alexis@m2osw.com>  Wed,  4 Jan 2017 22:39:48 -0800

advgetopt (1.1.8.0~xenial) xenial; urgency=high

  * Fixed poll() call, timeout has to be -1 to block.
  * Change the loop so we can listen to just one pipe if one got closed.
  * Added "glib-gobject-warning" to the default regex.
  * Fixed the poll size, it is the number of fds, not buffer size.

 -- Alexis Wilke <alexis@m2osw.com>  Fri, 16 Dec 2016 13:28:48 -0800

advgetopt (1.1.7.0~xenial) xenial; urgency=high

  * Added a tool to avoid warnings in your console.

 -- Alexis Wilke <alexis@m2osw.com>  Fri, 16 Dec 2016 02:23:48 -0800

advgetopt (1.1.6.0~xenial) xenial; urgency=high

  * SNAP-484: Print the parameter that generates an error when no standalone
    parameters are allowed.

 -- Alexis Wilke <alexis@m2osw.com>  Mon, 07 Nov 2016 23:02:37 -0700

advgetopt (1.1.5.0~xenial) xenial; urgency=high

  * SNAP-355: Fixed the loading of arguments in configuration files when
    they are not expecting multiple arguments.

 -- Alexis Wilke <alexis@m2osw.com>  Mon, 10 Oct 2016 00:34:46 -0700

advgetopt (1.1.4.0~xenial) xenial; urgency=high

  * SNAP-359: Fixed the usage output, in one case the indentation was
    included twice.

 -- Alexis Wilke <alexis@m2osw.com>  Sun, 02 Oct 2016 11:39:47 -0700

advgetopt (1.1.3.0~xenial) xenial; urgency=high

  * SNAP-289: Applied fixes to lines of code pointed out by Coverity.
  * Updated the catch / clara implementation to the newest version.
  * Added a try/catch to the main() function of the tests.

 -- Alexis Wilke <alexis@m2osw.com>  Sat, 24 Sep 2016 21:34:10 -0700

advgetopt (1.1.2.0~xenial) xenial; urgency=high

  * SNAP-110: Bumped version to get my test system to upgrade properly.

 -- Alexis Wilke <alexis@m2osw.com>  Tue, 13 Sep 2016 11:59:22 -0700

advgetopt (1.1.1.0~xenial) xenial; urgency=high

  * Added support for variable names in configuration files to use '-'
    or '_' (although we expect '_') for a '-' in a command line option.

 -- Alexis Wilke <alexis@m2osw.com>  Fri, 19 Aug 2016 14:54:06 -0700

advgetopt (1.1.0) xenial; urgency=high

  * Cleaned up the project with version definition available in the header.
  * Added test back in (we had a version of the test in the wpkg project.)

 -- Alexis Wilke <alexis@m2osw.com>  Mon, 30 May 2016 12:52:35 -0700

advgetopt (1.0.16~trusty) trusty; urgency=high

  * Making an official version to publish csspp.

 -- Alexis Wilke <alexis@m2osw.com>  Wed, 24 Sep 2014 07:19:46 -0700

advgetopt (1.0.2) saucy; urgency=low

  * Updated the code to handle the help_argument again for the Usage
  * Added support to convert %p to print the program name
  * Made changes to properly support the new controlled_vars headers.
  * Added support handling our Snap DEBUG flag.

 -- Alexis Wilke <alexis@m2osw.com>  Sat, 17 May 2014 18:38:20 -0700

advgetopt (1.0.1-1) saucy; urgency=high

  * Bumping to new version so lp will accept a new upload.

 -- R. Douglas Barbieri <doug@dooglio.net>  Thu, 06 Feb 2014 13:44:08 -0800

advgetopt (1.0.0-3) saucy; urgency=high

  * Now you can have help for default arguments, and the program name shows
    for usage.
  * Help lines up properly when usage() is called.

 -- R. Douglas Barbieri <doug@dooglio.net>  Tue, 14 Jan 2014 17:52:19 -0800

advgetopt (1.0.0-2) saucy; urgency=high

  * Added documenation package.

 -- R. Douglas Barbieri <doug@dooglio.net>  Mon, 30 Dec 2013 16:02:16 -0800

advgetopt (1.0.0-1) quantal; urgency=high

  * Fixed bad depenency of the dev package on "advgetopt". It now depends 
  on libadvgetopt, as there is no such package called "advgetopt."

 -- R. Douglas Barbieri <doug@dooglio.net>  Mon, 09 Dec 2013 19:05:57 -0800

advgetopt (1.0.0) quantal; urgency=low

  * Initial release

 -- R. Douglas Barbieri <doug@dooglio.net>  Mon, 25 Nov 2013 11:18:14 -0800<|MERGE_RESOLUTION|>--- conflicted
+++ resolved
@@ -1,8 +1,4 @@
-<<<<<<< HEAD
-advgetopt (1.1.9.5~xenial) xenial; urgency=high
-=======
 advgetopt (1.1.10.1~xenial) xenial; urgency=high
->>>>>>> 9c470ea7
 
   * Nightly build.
 
