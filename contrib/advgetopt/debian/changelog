--- conflicted
+++ resolved
@@ -1,8 +1,4 @@
-<<<<<<< HEAD
-advgetopt (1.1.2.9~xenial) xenial; urgency=high
-=======
 advgetopt (1.1.2.7~xenial) xenial; urgency=high
->>>>>>> b66be2c5
 
   * Nightly build.
 
