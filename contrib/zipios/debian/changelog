--- conflicted
+++ resolved
@@ -1,14 +1,10 @@
-<<<<<<< HEAD
 zipios (2.1.7.0~xenial) xenial; urgency=high
 
   * Packaging now puts all libraries and softlinks in the same folder.
 
  -- Doug Barbieri <doug@dooglio.net>  Fri, 23 Jun 2017 18:18:09 -0700
 
-zipios (2.1.6.97~xenial) xenial; urgency=high
-=======
 zipios (2.1.6.102~xenial) xenial; urgency=high
->>>>>>> 16e5dadc
 
   * Nightly build.
 
