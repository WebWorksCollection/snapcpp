--- conflicted
+++ resolved
@@ -67,21 +67,13 @@
  * exceptions only in very exceptional cases and not on every single error
  * so the event should be rare in a normal run of our daemons.
  *
-<<<<<<< HEAD
+ * \param[in] stack_trace_depth  The number of lines to grab in our stack track.
+ *
  * \sa collect_stack_trace()
-=======
- * \param[in] depth  The number of lines to grab in our stack track.
- *
- * \sa output_stack_trace()
->>>>>>> 0992860a
  */
-exception_base_t::exception_base_t( int const depth )
+exception_base_t::exception_base_t( int const stack_trace_depth )
 {
-<<<<<<< HEAD
-    collect_stack_trace( f_stack_trace );
-=======
-    collect_stack_trace( depth );
->>>>>>> 0992860a
+    collect_stack_trace( stack_trace_depth );
 }
 
 
@@ -96,14 +88,9 @@
  * a number larger than the number of function pointers on the stack
  * will return the entire stack.
  *
-<<<<<<< HEAD
- * \param[in,out] stack_trace  The list of strings were the stack is added.
- * \param[in] stack_trace_depth  The number of lines to collect.
-=======
  * \param[in] stack_trace_depth  The number of lines to capture in our stack track.
->>>>>>> 0992860a
  */
-void exception_base_t::collect_stack_trace( QStringList & stack_trace, int stack_trace_depth )
+void exception_base_t::collect_stack_trace( int stack_trace_depth )
 {
     std::vector<void *> array;
     array.resize( stack_trace_depth );
@@ -115,7 +102,7 @@
     for( int idx = 0; idx < size; ++idx )
     {
         char const * stack_string( stack_string_list[idx] );
-        stack_trace << stack_string;
+        f_stack_trace << stack_string;
     }
     free( stack_string_list );
 }
