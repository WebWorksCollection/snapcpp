--- conflicted
+++ resolved
@@ -1,8 +1,4 @@
-<<<<<<< HEAD
-as2js (0.1.15.143~xenial) xenial; urgency=high
-=======
 as2js (0.1.16.1~xenial) xenial; urgency=high
->>>>>>> f4963379
 
   * Nightly build.
 
