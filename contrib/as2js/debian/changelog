<<<<<<< HEAD
as2js (0.1.17.0~xenial) xenial; urgency=high
=======
as2js (0.1.16.54~xenial) xenial; urgency=high
>>>>>>> 0d3173fc

  * SNAP-179: Fixed a couple of instances were I used `double` instead of
    the float64.h type: `float64_type`.

 -- Alexis Wilke <alexis@m2osw.com>  Sat, 25 Feb 2017 12:44:22 -0700

as2js (0.1.16.0~xenial) xenial; urgency=high

  * Bumped copyright notices to 2017.

 -- Alexis Wilke <alexis@m2osw.com>  Wed,  4 Jan 2017 22:50:22 -0700

as2js (0.1.15.0~xenial) xenial; urgency=high

  * SNAP-110: Bumped version to get my test system to upgrade properly.

 -- Alexis Wilke <alexis@m2osw.com>  Tue, 13 Sep 2016 11:59:22 -0700

as2js (0.1.14.1~trusty) trusty; urgency=high

  * Copying cmake module to common place.

 -- Doug Barbieri <doug@dooglo.net>  Sun, 24 Jan 2016 14:22:14 -0800

as2js (0.1.0) UNRELEASED; urgency=low

  * Initial release.

 -- Alexis Wilke <alexis@m2osw.com>  Sun, 01 Jun 2014 16:07:44 -0700
<|MERGE_RESOLUTION|>--- conflicted
+++ resolved
@@ -1,8 +1,4 @@
-<<<<<<< HEAD
 as2js (0.1.17.0~xenial) xenial; urgency=high
-=======
-as2js (0.1.16.54~xenial) xenial; urgency=high
->>>>>>> 0d3173fc
 
   * SNAP-179: Fixed a couple of instances were I used `double` instead of
     the float64.h type: `float64_type`.
@@ -27,7 +23,7 @@
 
  -- Doug Barbieri <doug@dooglo.net>  Sun, 24 Jan 2016 14:22:14 -0800
 
-as2js (0.1.0) UNRELEASED; urgency=low
+as2js (0.1.0) trusty; urgency=low
 
   * Initial release.
 
