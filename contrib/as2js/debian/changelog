--- conflicted
+++ resolved
@@ -1,8 +1,4 @@
-<<<<<<< HEAD
-as2js (0.1.15.55~xenial) xenial; urgency=high
-=======
 as2js (0.1.15.57~xenial) xenial; urgency=high
->>>>>>> b83587d4
 
   * Nightly build.
 
