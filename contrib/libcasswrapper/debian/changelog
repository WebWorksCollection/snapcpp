--- conflicted
+++ resolved
@@ -1,8 +1,4 @@
-<<<<<<< HEAD
-libcasswrapper (1.0.5.207~xenial) xenial; urgency=high
-=======
 libcasswrapper (1.0.5.210~xenial) xenial; urgency=high
->>>>>>> 7548c29b
 
   * Nightly build.
 
