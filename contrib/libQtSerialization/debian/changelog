--- conflicted
+++ resolved
@@ -1,8 +1,4 @@
-<<<<<<< HEAD
-libqtserialization (0.1.17.55~xenial) xenial; urgency=high
-=======
 libqtserialization (0.1.17.57~xenial) xenial; urgency=high
->>>>>>> b83587d4
 
   * Nightly build.
 
